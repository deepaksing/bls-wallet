export { delay } from "https://deno.land/std@0.103.0/async/delay.ts";
export { parse as parseArgs } from "https://deno.land/std@0.103.0/flags/mod.ts";
export { exists } from "https://deno.land/std@0.103.0/fs/mod.ts";
export { dirname } from "https://deno.land/std@0.103.0/path/mod.ts";
export { oakCors } from "https://deno.land/x/cors@v1.2.0/mod.ts";

import { config as dotEnvConfig } from "https://deno.land/x/dotenv@v2.0.0/mod.ts";
export { dotEnvConfig };

// Oak framework dependencies
export {
  Application,
  Request,
  Response,
  Router,
  Status as HTTPStatus,
} from "https://deno.land/x/oak@v7.5.0/mod.ts";

export type {
  HTTPMethods,
  Middleware,
  RouterContext,
} from "https://deno.land/x/oak@v7.5.0/mod.ts";

export {
  BigNumber,
  Contract,
  ethers,
  Wallet,
} from "https://esm.sh/ethers@5.7.2";

import { ethers } from "https://esm.sh/ethers@5.7.2";
export type {
  BaseContract,
  BigNumberish,
  BytesLike,
} from "https://esm.sh/ethers@5.7.2";
export const keccak256 = ethers.utils.keccak256;

// Adding more accurate type information here (ethers uses Array<any>)
export const shuffled: <T>(array: T[]) => T[] = ethers.utils.shuffled;

export type {
  AggregatorUtilities,
  BlsWalletSigner,
  Bundle,
  BundleDto,
  ERC20,
  MockERC20,
  NetworkConfig,
  Operation,
  OperationResultError,
  PublicKey,
  Signature,
  VerificationGateway,
<<<<<<< HEAD
} from "https://esm.sh/bls-wallet-clients@0.8.2-4557e03";
=======
} from "https://esm.sh/bls-wallet-clients@0.8.3";
>>>>>>> c07dc638

export {
  Aggregator as AggregatorClient,
  AggregatorUtilitiesFactory,
  BlsWalletWrapper,
  decodeError,
  ERC20Factory,
  getConfig,
<<<<<<< HEAD
  MockERC20Factory,
  VerificationGatewayFactory,
} from "https://esm.sh/bls-wallet-clients@0.8.2-4557e03";

// Workaround for esbuild's export-star bug
import blsWalletClients from "https://esm.sh/bls-wallet-clients@0.8.2-4557e03";
=======
  MockERC20__factory,
  VerificationGateway__factory,
} from "https://esm.sh/bls-wallet-clients@0.8.3";

// Workaround for esbuild's export-star bug
import blsWalletClients from "https://esm.sh/bls-wallet-clients@0.8.3";
>>>>>>> c07dc638
const { bundleFromDto, bundleToDto, initBlsWalletSigner } = blsWalletClients;
export { bundleFromDto, bundleToDto, initBlsWalletSigner };

export * as sqlite from "https://deno.land/x/sqlite@v3.7.0/mod.ts";
export { Semaphore } from "https://deno.land/x/semaphore@v1.1.2/mod.ts";<|MERGE_RESOLUTION|>--- conflicted
+++ resolved
@@ -53,11 +53,7 @@
   PublicKey,
   Signature,
   VerificationGateway,
-<<<<<<< HEAD
-} from "https://esm.sh/bls-wallet-clients@0.8.2-4557e03";
-=======
 } from "https://esm.sh/bls-wallet-clients@0.8.3";
->>>>>>> c07dc638
 
 export {
   Aggregator as AggregatorClient,
@@ -66,21 +62,12 @@
   decodeError,
   ERC20Factory,
   getConfig,
-<<<<<<< HEAD
-  MockERC20Factory,
-  VerificationGatewayFactory,
-} from "https://esm.sh/bls-wallet-clients@0.8.2-4557e03";
-
-// Workaround for esbuild's export-star bug
-import blsWalletClients from "https://esm.sh/bls-wallet-clients@0.8.2-4557e03";
-=======
   MockERC20__factory,
   VerificationGateway__factory,
 } from "https://esm.sh/bls-wallet-clients@0.8.3";
 
 // Workaround for esbuild's export-star bug
 import blsWalletClients from "https://esm.sh/bls-wallet-clients@0.8.3";
->>>>>>> c07dc638
 const { bundleFromDto, bundleToDto, initBlsWalletSigner } = blsWalletClients;
 export { bundleFromDto, bundleToDto, initBlsWalletSigner };
 
