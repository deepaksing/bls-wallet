--- conflicted
+++ resolved
@@ -44,11 +44,7 @@
   Signature,
   Utilities,
   VerificationGateway,
-<<<<<<< HEAD
-} from "https://esm.sh/bls-wallet-clients@0.5.4-f6926ca";
-=======
 } from "https://esm.sh/bls-wallet-clients@0.5.4-1d458de";
->>>>>>> 2d4edc1a
 
 export {
   Aggregator as AggregatorClient,
@@ -58,17 +54,10 @@
   MockERC20__factory,
   Utilities__factory,
   VerificationGateway__factory,
-<<<<<<< HEAD
-} from "https://esm.sh/bls-wallet-clients@0.5.4-f6926ca";
-
-// Workaround for esbuild's export-star bug
-import blsWalletClients from "https://esm.sh/bls-wallet-clients@0.5.4-f6926ca";
-=======
 } from "https://esm.sh/bls-wallet-clients@0.5.4-1d458de";
 
 // Workaround for esbuild's export-star bug
 import blsWalletClients from "https://esm.sh/bls-wallet-clients@0.5.4-1d458de";
->>>>>>> 2d4edc1a
 const {
   bundleFromDto,
   bundleToDto,
