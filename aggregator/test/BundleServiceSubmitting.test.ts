import { assertBundleSucceeds, assertEquals, BigNumber } from "./deps.ts";
import Fixture, { bundleServiceDefaultTestConfig } from "./helpers/Fixture.ts";
import Range from "../src/helpers/Range.ts";
import { AggregationStrategyConfig } from "../src/app/AggregationStrategy.ts";
import nil from "../src/helpers/nil.ts";

const bundleServiceConfig = {
  ...bundleServiceDefaultTestConfig,
  maxAggregationSize: 5,
  maxAggregationDelayMillis: 5000,
};

const aggregationStrategyConfig: AggregationStrategyConfig = {
  fees: nil,
  maxAggregationSize: 5,
};

Fixture.test("submits a single action in a timed submission", async (fx) => {
  const bundleService = await fx.createBundleService(
    bundleServiceConfig,
    aggregationStrategyConfig,
  );

  const [wallet] = await fx.setupWallets(1);

  const bundle = wallet.sign({
    nonce: await wallet.Nonce(),
    actions: [
      {
        ethValue: 0,
        contractAddress: fx.testErc20.address,
        encodedFunction: fx.testErc20.interface.encodeFunctionData(
          "mint",
          [wallet.address, 1],
        ),
      },
    ],
  });

  const bundleResponse = await bundleService.add(bundle);
  assertBundleSucceeds(bundleResponse);

  assertEquals(
    await fx.testErc20.balanceOf(wallet.address),
    BigNumber.from(1000),
  );
  assertEquals(await bundleService.bundleTable.count(), 1n);

  fx.clock.advance(5000);
  await bundleService.submissionTimer.waitForCompletedSubmissions(1);
  await bundleService.waitForConfirmations();

  assertEquals(
    await fx.testErc20.balanceOf(wallet.address),
    BigNumber.from(1001),
  );
  assertEquals(await bundleService.bundleTable.count(), 1n);

  if ("failures" in bundleResponse) {
    throw new Error("Bundle failed to be created");
  }
  const bundleRow = await bundleService.bundleTable.findBundle(bundleResponse.hash);

  assertEquals(bundleRow.status, "confirmed");
});

Fixture.test("submits a full submission without delay", async (fx) => {
  const bundleService = await fx.createBundleService(
    bundleServiceConfig,
    aggregationStrategyConfig,
  );

  const wallets = await fx.setupWallets(5);
  const firstWallet = wallets[0];
  const nonce = await firstWallet.Nonce();

  const bundles = wallets.map((wallet) =>
    wallet.sign({
      nonce,
      actions: [
        {
          ethValue: 0,
          contractAddress: fx.testErc20.address,
          encodedFunction: fx.testErc20.interface.encodeFunctionData(
            "mint",
            [firstWallet.address, 1],
          ),
        },
      ],
    })
  );

  for (const b of bundles) {
    assertBundleSucceeds(await bundleService.add(b));
  }

  await bundleService.submissionTimer.waitForCompletedSubmissions(1);
  await bundleService.waitForConfirmations();

  // Check mints have occurred, ensuring a submission has occurred even though
  // the clock has not advanced
  assertEquals(
    await fx.testErc20.balanceOf(firstWallet.address),
    BigNumber.from(1005), // 1000 (initial) + 5 * 1 (mint txs)
  );
});

Fixture.test(
  "submits multiple aggregations when provided with too many user bundles",
  async (fx) => {
    const bundleService = await fx.createBundleService(
      bundleServiceConfig,
      aggregationStrategyConfig,
    );

    const wallets = await fx.setupWallets(7);
    const firstWallet = wallets[0];
    const nonce = await firstWallet.Nonce();

    const bundles = wallets.map((wallet) =>
      wallet.sign({
        nonce,
        actions: [
          {
            ethValue: 0,
            contractAddress: fx.testErc20.address,
            encodedFunction: fx.testErc20.interface.encodeFunctionData(
              "mint",
              [firstWallet.address, 1],
            ),
          },
        ],
      })
    );

    // Prevent submission from triggering on max aggregation size.
    bundleService.config.maxAggregationSize = Infinity;

    for (const b of bundles) {
      assertBundleSucceeds(await bundleService.add(b));
    }

    // Restore max aggregation size for testing. (This way we hit the edge case
    // that the aggregator has access to more actions than it can fit into a
    // single submission, which happens but is race-dependent.)
    bundleService.config.maxAggregationSize = 5;

    await bundleService.submissionTimer.trigger();
    await bundleService.waitForConfirmations();

<<<<<<< HEAD
    if ((await fx.allBundles(bundleService)).length > 0) {
      await bundleService.submissionTimer.trigger();
      await bundleService.waitForConfirmations();
    }
=======
    // Check mints have occurred, ensuring a submission has occurred even though the
    // clock has not advanced
    assertEquals(
      await fx.testErc20.balanceOf(firstWallet.address),
      BigNumber.from(1005), // 1000 (initial) + 5 * 1 (mint txs)
    );

    // Leftover txs
    const remainingBundles = await fx.allBundles(bundleService);
    const remainingPendingBundles = remainingBundles
      .filter(bundle => bundle.status === "pending");
    assertEquals(remainingPendingBundles.length, 2);

    await bundleService.submissionTimer.trigger();
    await bundleService.waitForConfirmations();
>>>>>>> 92c69de7

    // Check mints have occurred
    assertEquals(
      await fx.testErc20.balanceOf(firstWallet.address),
      BigNumber.from(1007), // 1000 (initial) + 7 * 1 (mint txs)
    );

    const confirmationEvents = fx.appEvents.filter((ev) =>
      ev.type === "submission-confirmed"
    );

    assertEquals(confirmationEvents.length, 2);
  },
);

Fixture.test(
  "submits 3 bundles in reverse (incorrect) nonce order",
  async (fx) => {
    const bundleService = await fx.createBundleService(
      bundleServiceConfig,
      aggregationStrategyConfig,
    );

    const [wallet] = await fx.setupWallets(1);
    const walletNonce = await wallet.Nonce();

    const bundles = Range(3).reverse().map((i) =>
      wallet.sign({
        nonce: walletNonce.add(i),
        actions: [
          {
            ethValue: 0,
            contractAddress: fx.testErc20.address,
            encodedFunction: fx.testErc20.interface.encodeFunctionData(
              "mint",
              [wallet.address, 1],
            ),
          },
        ],
      })
    );

    for (const b of bundles) {
      assertBundleSucceeds(await bundleService.add(b));
    }

    await bundleService.submissionTimer.trigger();
    await bundleService.submissionTimer.waitForCompletedSubmissions(1);
    await bundleService.waitForConfirmations();

    // Check 3rd mint bundle occurred (nonce 1)
    assertEquals(
      await fx.testErc20.balanceOf(wallet.address),
      BigNumber.from(1001), // 1000 (initial) + 1 * 1 (mint txs)
    );
    assertEquals(await wallet.Nonce(), BigNumber.from(2));
    // 2 mints should be left as both failed submission pre-check
    let remainingBundles = await fx.allBundles(bundleService);
    let remainingPendingBundles = remainingBundles.filter(bundle => bundle.status === "pending");
    assertEquals(remainingPendingBundles.length, 2);

    // Re-run submissions
    await bundleService.submissionTimer.trigger();
    await bundleService.submissionTimer.waitForCompletedSubmissions(2);
    await bundleService.waitForConfirmations();

    // 2nd mint bundle (nonce 2) should now have gone through.
    assertEquals(
      await fx.testErc20.balanceOf(wallet.address),
      BigNumber.from(1002), // 1000 (initial) + 2 * 1 (mint txs)
    );
    assertEquals(await wallet.Nonce(), BigNumber.from(3));
    // 1 mints (nonce 3) should be left as it failed submission pre-check
    remainingBundles = await fx.allBundles(bundleService);
    remainingPendingBundles = remainingBundles.filter(bundle => bundle.status === "pending");
    assertEquals(remainingPendingBundles.length, 1);

    // Simulate 1 block being mined
    await fx.mine(1);

    // Re-run submissions
    await bundleService.submissionTimer.trigger();
    await bundleService.submissionTimer.waitForCompletedSubmissions(3);
    await bundleService.waitForConfirmations();

    // 3rd mint bundle (nonce 3) should now have gone through.
    assertEquals(
      await fx.testErc20.balanceOf(wallet.address),
      BigNumber.from(1003), // 1000 (initial) + 3 * 1 (mint txs)
    );
    assertEquals(await wallet.Nonce(), BigNumber.from(4));
    remainingBundles = await fx.allBundles(bundleService);
    remainingPendingBundles = remainingBundles.filter(bundle => bundle.status === "pending");
    assertEquals(remainingPendingBundles.length, 0);
  },
);

Fixture.test("retains failing bundle when its eligibility delay is smaller than MAX_ELIGIBILITY_DELAY", async (fx) => {
  const bundleService = await fx.createBundleService(
    {
      ...bundleServiceConfig,
      maxEligibilityDelay: 300,
    },
    aggregationStrategyConfig,
  );

  const [wallet] = await fx.setupWallets(1);

  const bundle = wallet.sign({
    // Future nonce makes this a failing bundle
    nonce: (await wallet.Nonce()).add(1),
    actions: [
      {
        ethValue: 0,
        contractAddress: fx.testErc20.address,
        encodedFunction: fx.testErc20.interface.encodeFunctionData(
          "mint",
          [wallet.address, 1],
        ),
      },
    ],
  });

  // "failing" above refers to execution, which doesn't cause failure to simply
  // add it to the service
  const res = await bundleService.add(bundle);
  await bundleService.runPendingTasks();
  assertBundleSucceeds(res);

  assertEquals(await bundleService.bundleTable.count(), 1n);

  fx.clock.advance(5000);
  await bundleService.submissionTimer.waitForCompletedSubmissions(1);

  assertEquals(await bundleService.bundleTable.count(), 1n);
});

Fixture.test("updates status of failing bundle when its eligibility delay is larger than MAX_ELIGIBILITY_DELAY", async (fx) => {
  const bundleService = await fx.createBundleService(
    {
      ...bundleServiceConfig,
      maxEligibilityDelay: 300,
    },
    aggregationStrategyConfig,
  );

  const [wallet] = await fx.setupWallets(1);

  const bundle = wallet.sign({
    // Future nonce makes this a failing bundle
    nonce: (await wallet.Nonce()).add(1),
    actions: [
      {
        ethValue: 0,
        contractAddress: fx.testErc20.address,
        encodedFunction: fx.testErc20.interface.encodeFunctionData(
          "mint",
          [wallet.address, 1],
        ),
      },
    ],
  });

  // "failing" above refers to execution, which doesn't cause failure to simply
  // add it to the service
  const res = await bundleService.add(bundle);
  await bundleService.runPendingTasks();
  assertBundleSucceeds(res);

  assertEquals(await bundleService.bundleTable.count(), 1n);

  const [bundleRow] = await bundleService.bundleTable.all();

  await bundleService.bundleTable.update({
    ...bundleRow,
    nextEligibilityDelay: BigNumber.from(1000),
  });

  fx.clock.advance(5000);
  await bundleService.submissionTimer.waitForCompletedSubmissions(1);

  assertEquals(await bundleService.bundleTable.count(), 1n);

  if ("failures" in res) {
    throw new Error("Bundle failed to be created");
  }
  const failedBundleRow = await bundleService.bundleTable.findBundle(res.hash);
  assertEquals(failedBundleRow.status, "failed");
});<|MERGE_RESOLUTION|>--- conflicted
+++ resolved
@@ -148,28 +148,10 @@
     await bundleService.submissionTimer.trigger();
     await bundleService.waitForConfirmations();
 
-<<<<<<< HEAD
     if ((await fx.allBundles(bundleService)).length > 0) {
       await bundleService.submissionTimer.trigger();
       await bundleService.waitForConfirmations();
     }
-=======
-    // Check mints have occurred, ensuring a submission has occurred even though the
-    // clock has not advanced
-    assertEquals(
-      await fx.testErc20.balanceOf(firstWallet.address),
-      BigNumber.from(1005), // 1000 (initial) + 5 * 1 (mint txs)
-    );
-
-    // Leftover txs
-    const remainingBundles = await fx.allBundles(bundleService);
-    const remainingPendingBundles = remainingBundles
-      .filter(bundle => bundle.status === "pending");
-    assertEquals(remainingPendingBundles.length, 2);
-
-    await bundleService.submissionTimer.trigger();
-    await bundleService.waitForConfirmations();
->>>>>>> 92c69de7
 
     // Check mints have occurred
     assertEquals(
