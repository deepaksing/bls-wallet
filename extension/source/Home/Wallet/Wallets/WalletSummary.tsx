import * as React from 'react';
import Blockies from 'react-blockies';
import {
  Copy,
  PaperPlaneTilt,
  // CurrencyDollar,
  // ShareNetwork,
  // PokerChip,
  // Circle,
} from 'phosphor-react';
import Button from '../../../components/Button';
<<<<<<< HEAD
/* eslint import/no-cycle: "warn" -- TODO (merge-ok) Fix import cycle */
import { IWallet } from './WalletWrapper';
import Balance from './Balance';
=======
import type { IWallet } from './WalletWrapper';
import onAction from '../../../helpers/onAction';
>>>>>>> b5c30bed

interface IWalletSummary {
  onAction: () => void;
  expanded?: boolean;
  wallet: IWallet;
}

const addressShortner = (address: string) => {
  return `${address.slice(0, 6)}...${address.slice(38)}`;
};

export const WalletSummary: React.FunctionComponent<IWalletSummary> = ({
  onAction: onActionParam,
  expanded = false,
  wallet,
}) => {
  return (
    <div
      className={`p-4 rounded-lg
      ${expanded && 'bg-white border-2 border-blue-500 shadow-xl'}
    `}
    >
      <div className="flex place-items-center gap-4 ">
        <div className="w-5 h-5">
          <input
            type="radio"
            checked={expanded}
            readOnly
            className="h-5 w-5 cursor-pointer"
            {...onAction(onActionParam)}
          />
        </div>

        <div className="flex-grow flex place-items-center gap-2">
          <Blockies
            seed={wallet.address}
            className="rounded-md"
            size={5}
            scale={8}
          />
          <div>
            {wallet.name}
            <div
              className="text-[8pt] bg-blue-100 bg-opacity-40 
              active:bg-opacity-70 cursor-pointer text-blue-600 rounded-full 
              px-2 flex place-items-center gap-2 w-28"
              {...onAction(() => navigator.clipboard.writeText(wallet.address))}
            >
              {addressShortner(wallet.address)} <Copy className="text-[10pt]" />
            </div>
          </div>
        </div>

        <div className="text-body">
          <Balance address={wallet.address} />
        </div>
      </div>

      {/* Details */}
      {expanded && (
        <div className="mt-6">
          <div className="flex gap-2">
            <Button
              onPress={() => {}}
              className="btn-primary"
              icon={<PaperPlaneTilt className="icon-md" />}
            >
              Send
            </Button>
            <Button onPress={() => {}} className="btn-secondary">
              Receive
            </Button>
          </div>

          {/* <div className="mt-4 flex flex-col gap-1">
            <div className="flex gap-2 place-items-center">
              <CurrencyDollar className="text-blue-400 icon-md" /> USD $
              {wallet.ether * 3000.1}
            </div>
            <div className="flex gap-2 place-items-center">
              <ShareNetwork className="text-blue-400 icon-md" />{' '}
              {wallet.networks} Networks
            </div>
            <div className="flex gap-2 place-items-center">
              <PokerChip className="text-blue-400 icon-md" /> {wallet.tokens}{' '}
              Tokens
            </div>
          </div> */}

          {/* <div className="mt-4 flex flex-col gap-3">
            <div className="bg-blue-100 bg-opacity-30 px-4 py-2 flex gap-2 place-items-center rounded-md">
              <Circle weight="fill" fill="#689F38" />
              Uniswap
            </div>
            <div className="bg-blue-100 bg-opacity-30 px-4 py-2 flex gap-2 place-items-center rounded-md">
              <Circle weight="fill" fill="#689F38" />
              CryptoKitties
            </div>
            <div className="bg-blue-100 bg-opacity-30 px-4 py-2 flex gap-2 place-items-center rounded-md">
              <Circle weight="fill" fill="#F44336" />
              Sushi
            </div>
          </div> */}
        </div>
      )}
    </div>
  );
};<|MERGE_RESOLUTION|>--- conflicted
+++ resolved
@@ -9,14 +9,9 @@
   // Circle,
 } from 'phosphor-react';
 import Button from '../../../components/Button';
-<<<<<<< HEAD
-/* eslint import/no-cycle: "warn" -- TODO (merge-ok) Fix import cycle */
-import { IWallet } from './WalletWrapper';
+import type { IWallet } from './WalletWrapper';
 import Balance from './Balance';
-=======
-import type { IWallet } from './WalletWrapper';
 import onAction from '../../../helpers/onAction';
->>>>>>> b5c30bed
 
 interface IWalletSummary {
   onAction: () => void;
