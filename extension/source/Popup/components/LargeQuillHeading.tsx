--- conflicted
+++ resolved
@@ -1,13 +1,8 @@
 import { ReactElement } from 'react';
 import { runtime } from 'webextension-polyfill';
 
-<<<<<<< HEAD
 const LargeQuillHeading = (): ReactElement => (
-  <div className="large-quill-heading">
-=======
-const LargeQuillHeading = (): React.ReactElement => (
   <div className="flex py-9 justify-center">
->>>>>>> 624ba669
     <img
       src={runtime.getURL('assets/logo-with-text.svg')}
       alt="Quill"
