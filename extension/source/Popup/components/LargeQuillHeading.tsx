import { ReactElement } from 'react';
import { runtime } from 'webextension-polyfill';

const LargeQuillHeading = (): ReactElement => (
  <div className="large-quill-heading">
    <img
<<<<<<< HEAD
      src={runtime.getURL('assets/logo.svg')}
=======
      src={browser.runtime.getURL('assets/logo-with-text.svg')}
>>>>>>> 9763c2a0
      alt="Quill"
      width="100"
      height="35"
    />
  </div>
);

export default LargeQuillHeading;<|MERGE_RESOLUTION|>--- conflicted
+++ resolved
@@ -4,11 +4,7 @@
 const LargeQuillHeading = (): ReactElement => (
   <div className="large-quill-heading">
     <img
-<<<<<<< HEAD
-      src={runtime.getURL('assets/logo.svg')}
-=======
-      src={browser.runtime.getURL('assets/logo-with-text.svg')}
->>>>>>> 9763c2a0
+      src={runtime.getURL('assets/logo-with-text.svg')}
       alt="Quill"
       width="100"
       height="35"
