--- conflicted
+++ resolved
@@ -1,8 +1,8 @@
 import * as React from 'react';
 import { browser } from 'webextension-polyfill-ts';
+import { ArrowRight } from 'phosphor-react';
 import Button from '../../components/Button';
 import Carousel from './Carousel';
-import { ArrowRight } from "phosphor-react";
 
 import LargeQuillHeading from './LargeQuillHeading';
 
@@ -21,20 +21,10 @@
       <p className="font-light">Your digital wallet for a digital world.</p>
       <div className="mt-2">
         <Button
-<<<<<<< HEAD
           onPress={() => window.open(browser.runtime.getURL('quillPage.html'))}
-          highlight={true}
-          icon={{
-            src: browser.runtime.getURL('assets/arrow-small.svg'),
-            px: 19,
-          }}
+          icon={<ArrowRight className="icon-md" />}
+          className="btn-primary px-9 py-4"
         >
-=======
-          onPress={() => {}}
-          icon={<ArrowRight className='icon-md'/>}
-          className='btn-primary px-9 py-4'
-          >
->>>>>>> fc8e3e21
           Get Started
         </Button>
       </div>
