--- conflicted
+++ resolved
@@ -22,16 +22,8 @@
       <div className="mt-2">
         <Button
           onPress={() => window.open(browser.runtime.getURL('quillPage.html'))}
-<<<<<<< HEAD
-          highlight={true}
-          icon={{
-            src: browser.runtime.getURL('assets/arrow-small.svg'),
-            px: 19,
-          }}
-=======
           icon={<ArrowRight className="icon-md" />}
           className="btn-primary px-9 py-4"
->>>>>>> 059c640e
         >
           Get Started
         </Button>
