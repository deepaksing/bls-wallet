--- conflicted
+++ resolved
@@ -148,28 +148,14 @@
     &.loading {
       filter: grayscale(50%);
     }
-<<<<<<< HEAD
-
-    &.disabled {
-      opacity: 0.3;
-
-      &:active {
-        filter: none;
-      }
-    }
-
-    .icon-button-content {
-      display: flex;
-      flex-direction: row;
-      gap: 4px;
-
-      .icon-button-icon {
-        width: 24px;
-        height: 23px;
-      }
-    }
-=======
->>>>>>> 059c640e
+  }
+
+  &.disabled {
+    opacity: 0.3;
+
+    &:active {
+      filter: none;
+    }
   }
 
   .section:not(:first-child) {
