--- conflicted
+++ resolved
@@ -36,31 +36,6 @@
       background-color: $primary-base;
     }
   }
-<<<<<<< HEAD
-
-  .view-secret-phrase-panel {
-    .secret-phrase-box {
-      display: none;
-    }
-
-    .hide-box {
-      display: none;
-    }
-
-    &.expanded {
-      .secret-phrase-box {
-        display: block;
-      }
-  
-      .hide-box {
-        display: block;
-      }
-
-      .show-box {
-        display: none;
-      }
-    }
-  }
 
   .password-creation-form {
     .password-meter {
@@ -84,6 +59,4 @@
       }
     }
   }
-=======
->>>>>>> ecc5925d
 }