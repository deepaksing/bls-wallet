import { FunctionComponent } from 'react';

import OnboardingPage from './components/OnboardingPage';
import { WalletPage } from './Wallet/WalletPage';

// Note: This is for demo purposes only while building the ui. This is not how
// navigation will work.
const pageNumber = Number(
  new URL(window.location.href).searchParams.get('p') ?? '1',
);

<<<<<<< HEAD
const QuillPage: FunctionComponent = () => (
  <OnboardingPage pageIndex={pageNumber - 1} />
);
=======
const onboardingComplete = true;

const QuillPage: React.FunctionComponent = () => {
  if (!onboardingComplete) {
    return <OnboardingPage pageIndex={pageNumber - 1} />;
  }

  return <WalletPage />;
};
>>>>>>> a3b485ce

export default QuillPage;<|MERGE_RESOLUTION|>--- conflicted
+++ resolved
@@ -9,20 +9,14 @@
   new URL(window.location.href).searchParams.get('p') ?? '1',
 );
 
-<<<<<<< HEAD
-const QuillPage: FunctionComponent = () => (
-  <OnboardingPage pageIndex={pageNumber - 1} />
-);
-=======
 const onboardingComplete = true;
 
-const QuillPage: React.FunctionComponent = () => {
+const QuillPage: FunctionComponent = () => {
   if (!onboardingComplete) {
     return <OnboardingPage pageIndex={pageNumber - 1} />;
   }
 
   return <WalletPage />;
 };
->>>>>>> a3b485ce
 
 export default QuillPage;