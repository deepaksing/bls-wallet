import * as React from 'react';

<<<<<<< HEAD
const PasswordStrengthMeter: React.FunctionComponent<{ strength: number }> = ({
  strength,
}) => {
  const [color, setColor] = React.useState('bg-alert-500');

  const getColor = (level: number) => {
    if (level < 50) {
      return 'bg-alert-500';
    }
    if (level >= 50 && level < 75) {
      return 'bg-neutral-500';
    }
    return 'bg-positive-500';
  };

  React.useEffect(() => {
    setColor(getColor(strength));
  }, [strength]);

  return (
    <div className="mt-4 text-grey-500">
      Password strength
      <div
        className={`h-1 my-2 w-full rounded-md ${color}`}
        style={{ width: `${strength}%` }}
      />
    </div>
  );
};

const PasswordCreationForm: React.FunctionComponent = () => (
  <div className="password-creation-form quick-column">
    <div className="flex flex-col">
      <input type="password" placeholder="Password" className="input" />
      <input
        type="password"
        placeholder="Confirm password"
        className="input mt-2 disabled:input-filled"
        disabled
      />
      <PasswordStrengthMeter strength={100} />
    </div>
  </div>
);
=======
import measurePasswordStrength, {
  PasswordStrength,
} from '../../helpers/measurePasswordStrength';
import QuickColumn from './QuickColumn';
import QuickRow from './QuickRow';

const passwordCommentaryMap: Record<PasswordStrength['descriptor'], string> = {
  'Very weak': 'Please consider using a stronger password.',
  Weak: 'Please consider using a stronger password.',
  Average:
    "This password is about average, which isn't great for protecting assets.",
  Good: 'This is a relatively good password, but could be more secure.',
  Strong: '',
};

const PasswordCreationForm: React.FunctionComponent<{
  onPasswordUpdate: (password: string | undefined) => void;
}> = ({ onPasswordUpdate }) => {
  const [password, setPassword] = React.useState<string>();

  const [passwordFieldValue, setPasswordFieldValue] = React.useState('');
  const [confirmPasswordFieldValue, setConfirmPasswordFieldValue] =
    React.useState('');

  function handleFieldsChange(newPassword: string, newConfirmPassword: string) {
    if (newPassword !== passwordFieldValue) {
      setPasswordFieldValue(newPassword);
    }

    if (newConfirmPassword !== confirmPasswordFieldValue) {
      setConfirmPasswordFieldValue(newConfirmPassword);
    }

    const newResultPassword =
      newPassword === newConfirmPassword ? newPassword : undefined;

    if (newResultPassword !== password) {
      setPassword(newResultPassword);
      onPasswordUpdate(newResultPassword);
    }
  }

  const passwordStrength = measurePasswordStrength(passwordFieldValue);

  const confirmFieldClasses = ['password-confirm-field'];

  if (confirmPasswordFieldValue === '') {
    confirmFieldClasses.push('empty');
  } else if (confirmPasswordFieldValue === passwordFieldValue) {
    confirmFieldClasses.push('correct');
  } else if (passwordFieldValue.startsWith(confirmPasswordFieldValue)) {
    confirmFieldClasses.push('incomplete');
  } else {
    confirmFieldClasses.push('incorrect');
  }

  return (
    <div
      className={[
        'password-creation-form',
        'quick-column',
        passwordStrength.descriptor.toLowerCase().replace(' ', '-'),
      ].join(' ')}
    >
      <QuickColumn>
        <input
          type="password"
          placeholder="Password"
          style={{ width: '100%', flexGrow: 0 }}
          onInput={(e) => {
            const newPassword = (e.target as HTMLInputElement).value;
            handleFieldsChange(newPassword, confirmPasswordFieldValue);
          }}
        />
        <input
          type="password"
          placeholder="Confirm password"
          className={confirmFieldClasses.join(' ')}
          style={{ width: '100%', flexGrow: 0 }}
          onInput={(e) => {
            const newConfirmPassword = (e.target as HTMLInputElement).value;
            handleFieldsChange(passwordFieldValue, newConfirmPassword);
          }}
        />
        <QuickRow>
          <div>Password strength</div>
          <div>{passwordStrength.descriptor}</div>
        </QuickRow>
        <div>
          <div
            className="password-meter"
            style={{
              width: `${passwordStrength.fillRatio * 100}%`,
            }}
          >
            &nbsp;
          </div>
          <div>
            Fill width: {(passwordStrength.fillRatio * 100).toFixed(1)}%
          </div>
        </div>
        <div>
          {passwordFieldValue &&
            passwordCommentaryMap[passwordStrength.descriptor]}
        </div>
      </QuickColumn>
    </div>
  );
};
>>>>>>> 25cb605d

export default PasswordCreationForm;<|MERGE_RESOLUTION|>--- conflicted
+++ resolved
@@ -1,6 +1,18 @@
 import * as React from 'react';
+import measurePasswordStrength, {
+  PasswordStrength,
+} from '../../helpers/measurePasswordStrength';
+import QuickRow from './QuickRow';
 
-<<<<<<< HEAD
+const passwordCommentaryMap: Record<PasswordStrength['descriptor'], string> = {
+  'Very weak': 'Please consider using a stronger password.',
+  Weak: 'Please consider using a stronger password.',
+  Average:
+    "This password is about average, which isn't great for protecting assets.",
+  Good: 'This is a relatively good password, but could be more secure.',
+  Strong: '',
+};
+
 const PasswordStrengthMeter: React.FunctionComponent<{ strength: number }> = ({
   strength,
 }) => {
@@ -31,106 +43,64 @@
   );
 };
 
-const PasswordCreationForm: React.FunctionComponent = () => (
-  <div className="password-creation-form quick-column">
-    <div className="flex flex-col">
-      <input type="password" placeholder="Password" className="input" />
-      <input
-        type="password"
-        placeholder="Confirm password"
-        className="input mt-2 disabled:input-filled"
-        disabled
-      />
-      <PasswordStrengthMeter strength={100} />
-    </div>
-  </div>
-);
-=======
-import measurePasswordStrength, {
-  PasswordStrength,
-} from '../../helpers/measurePasswordStrength';
-import QuickColumn from './QuickColumn';
-import QuickRow from './QuickRow';
-
-const passwordCommentaryMap: Record<PasswordStrength['descriptor'], string> = {
-  'Very weak': 'Please consider using a stronger password.',
-  Weak: 'Please consider using a stronger password.',
-  Average:
-    "This password is about average, which isn't great for protecting assets.",
-  Good: 'This is a relatively good password, but could be more secure.',
-  Strong: '',
-};
-
 const PasswordCreationForm: React.FunctionComponent<{
   onPasswordUpdate: (password: string | undefined) => void;
-}> = ({ onPasswordUpdate }) => {
+}> = ({ onPasswordUpdate }) => (
   const [password, setPassword] = React.useState<string>();
 
   const [passwordFieldValue, setPasswordFieldValue] = React.useState('');
   const [confirmPasswordFieldValue, setConfirmPasswordFieldValue] =
     React.useState('');
-
+  
   function handleFieldsChange(newPassword: string, newConfirmPassword: string) {
-    if (newPassword !== passwordFieldValue) {
-      setPasswordFieldValue(newPassword);
+      if (newPassword !== passwordFieldValue) {
+        setPasswordFieldValue(newPassword);
+      }
+  
+      if (newConfirmPassword !== confirmPasswordFieldValue) {
+        setConfirmPasswordFieldValue(newConfirmPassword);
+      }
+  
+      const newResultPassword =
+        newPassword === newConfirmPassword ? newPassword : undefined;
+  
+      if (newResultPassword !== password) {
+        setPassword(newResultPassword);
+        onPasswordUpdate(newResultPassword);
+      }
     }
 
-    if (newConfirmPassword !== confirmPasswordFieldValue) {
-      setConfirmPasswordFieldValue(newConfirmPassword);
+    const passwordStrength = measurePasswordStrength(passwordFieldValue);
+
+    const confirmFieldClasses = ['password-confirm-field'];
+  
+    if (confirmPasswordFieldValue === '') {
+      confirmFieldClasses.push('empty');
+    } else if (confirmPasswordFieldValue === passwordFieldValue) {
+      confirmFieldClasses.push('correct');
+    } else if (passwordFieldValue.startsWith(confirmPasswordFieldValue)) {
+      confirmFieldClasses.push('incomplete');
+    } else {
+      confirmFieldClasses.push('incorrect');
     }
 
-    const newResultPassword =
-      newPassword === newConfirmPassword ? newPassword : undefined;
-
-    if (newResultPassword !== password) {
-      setPassword(newResultPassword);
-      onPasswordUpdate(newResultPassword);
-    }
-  }
-
-  const passwordStrength = measurePasswordStrength(passwordFieldValue);
-
-  const confirmFieldClasses = ['password-confirm-field'];
-
-  if (confirmPasswordFieldValue === '') {
-    confirmFieldClasses.push('empty');
-  } else if (confirmPasswordFieldValue === passwordFieldValue) {
-    confirmFieldClasses.push('correct');
-  } else if (passwordFieldValue.startsWith(confirmPasswordFieldValue)) {
-    confirmFieldClasses.push('incomplete');
-  } else {
-    confirmFieldClasses.push('incorrect');
-  }
-
-  return (
-    <div
-      className={[
-        'password-creation-form',
-        'quick-column',
-        passwordStrength.descriptor.toLowerCase().replace(' ', '-'),
-      ].join(' ')}
-    >
-      <QuickColumn>
-        <input
-          type="password"
-          placeholder="Password"
-          style={{ width: '100%', flexGrow: 0 }}
-          onInput={(e) => {
+  <div className="password-creation-form quick-column">
+    <div className="flex flex-col">
+      <input type="password" placeholder="Password" className="input" onInput={(e) => {
             const newPassword = (e.target as HTMLInputElement).value;
             handleFieldsChange(newPassword, confirmPasswordFieldValue);
-          }}
-        />
-        <input
-          type="password"
-          placeholder="Confirm password"
-          className={confirmFieldClasses.join(' ')}
-          style={{ width: '100%', flexGrow: 0 }}
-          onInput={(e) => {
-            const newConfirmPassword = (e.target as HTMLInputElement).value;
-            handleFieldsChange(passwordFieldValue, newConfirmPassword);
-          }}
-        />
-        <QuickRow>
+          }} />
+      <input
+        type="password"
+        placeholder="Confirm password"
+        className="input mt-2 disabled:input-filled"
+        onInput={(e) => {
+          const newConfirmPassword = (e.target as HTMLInputElement).value;
+          handleFieldsChange(passwordFieldValue, newConfirmPassword);
+        }}
+      />
+      <PasswordStrengthMeter strength={100} />
+      <QuickRow>
           <div>Password strength</div>
           <div>{passwordStrength.descriptor}</div>
         </QuickRow>
@@ -151,10 +121,8 @@
           {passwordFieldValue &&
             passwordCommentaryMap[passwordStrength.descriptor]}
         </div>
-      </QuickColumn>
     </div>
-  );
-};
->>>>>>> 25cb605d
+  </div>
+);
 
 export default PasswordCreationForm;