--- conflicted
+++ resolved
@@ -1,6 +1,6 @@
-import * as React from 'react';
+import * as React from "react";
 
-import Range from '../../helpers/Range';
+import Range from "../../helpers/Range";
 
 const WorkflowNumbers: React.FunctionComponent<{
   current: number;
@@ -8,35 +8,19 @@
 }> = ({ current, max }) => (
   <div className="flex justify-center space-x-10">
     {Range(max).map((i) => (
-<<<<<<< HEAD
       <div
         key={i}
         className={`icon-lg rounded-full text-center leading-8 cursor-pointer ${
-          i + 1 <= current ? 'bg-blue-500 text-white' : 'text-black'
+          i + 1 <= current ? "bg-blue-500 text-white" : "text-black"
         }`}
         onClick={() => onSelect(i)}
         onKeyDown={(e) => {
-          if (['Space', 'Enter'].includes(e.code)) {
+          if (["Space", "Enter"].includes(e.code)) {
             onSelect(i + 1);
           }
         }}
       >
         {i + 1}
-=======
-      <div className="quick-row" key={i}>
-        <div
-          className={i + 1 <= current ? 'number highlight' : 'number'}
-          onClick={() => onSelect(i)}
-          onKeyDown={(e) => {
-            if (['Space', 'Enter'].includes(e.code)) {
-              onSelect(i + 1);
-            }
-          }}
-        >
-          {i + 1}
-        </div>
-        {i + 1 !== max && <div className="dash">-</div>}
->>>>>>> 25cb605d
       </div>
     ))}
   </div>
