import { ArrowRight } from 'phosphor-react';
import * as React from 'react';

import Button from '../../components/Button';
import PasswordCreationForm from './PasswordCreationForm';

const PasswordCreationPanel: React.FunctionComponent<{
  onComplete: () => void;
<<<<<<< HEAD
}> = ({ onComplete }) => {
  const [password, setPassword] = React.useState<string>();

  return (
    <>
      <div className="instructions-text">
        <h3>Let&apos;s start by setting a password.</h3>
        <p>
          Occasionally we will ask you for this to prevent unwanted access of
          your wallets.
        </p>
      </div>
      <PasswordCreationForm onPasswordUpdate={setPassword} />
      <div>
        <div style={{ display: 'inline-block' }}>
          <Button
            className={password === undefined ? 'btn-disabled' : 'btn-primary'}
            onPress={() => password && onComplete()}
            icon={<ArrowRight className="icon-md" />} // TODO: Where is svg?
          >
            Continue
          </Button>
        </div>
=======
}> = ({ onComplete }) => (
  <>
    <div className="instructions-text">
      <h3>Let&apos;s start by setting a password.</h3>
      <p>
        Occasionally we will ask you for this to prevent unwanted access of your
        wallets.
      </p>
    </div>
    <PasswordCreationForm />
    <div>
      <div style={{ display: 'inline-block' }}>
        <Button
          onPress={onComplete}
          className="btn-primary"
          icon={<ArrowRight className="icon-md" />}
        >
          Continue
        </Button>
>>>>>>> 79f114aa
      </div>
    </>
  );
};

export default PasswordCreationPanel;<|MERGE_RESOLUTION|>--- conflicted
+++ resolved
@@ -6,7 +6,6 @@
 
 const PasswordCreationPanel: React.FunctionComponent<{
   onComplete: () => void;
-<<<<<<< HEAD
 }> = ({ onComplete }) => {
   const [password, setPassword] = React.useState<string>();
 
@@ -25,32 +24,11 @@
           <Button
             className={password === undefined ? 'btn-disabled' : 'btn-primary'}
             onPress={() => password && onComplete()}
-            icon={<ArrowRight className="icon-md" />} // TODO: Where is svg?
+            icon={<ArrowRight className="icon-md" />}
           >
             Continue
           </Button>
         </div>
-=======
-}> = ({ onComplete }) => (
-  <>
-    <div className="instructions-text">
-      <h3>Let&apos;s start by setting a password.</h3>
-      <p>
-        Occasionally we will ask you for this to prevent unwanted access of your
-        wallets.
-      </p>
-    </div>
-    <PasswordCreationForm />
-    <div>
-      <div style={{ display: 'inline-block' }}>
-        <Button
-          onPress={onComplete}
-          className="btn-primary"
-          icon={<ArrowRight className="icon-md" />}
-        >
-          Continue
-        </Button>
->>>>>>> 79f114aa
       </div>
     </>
   );
