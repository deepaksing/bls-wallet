--- conflicted
+++ resolved
@@ -1,12 +1,6 @@
 import 'emoji-log';
-<<<<<<< HEAD
 import { runtime, storage } from 'webextension-polyfill';
 import { Aggregator } from 'bls-wallet-clients';
-import { initBlsWalletSigner } from 'bls-wallet-signer';
-=======
-import { browser } from 'webextension-polyfill-ts';
-import { Aggregator /* , initBlsWalletSigner */ } from 'bls-wallet-clients';
->>>>>>> 9763c2a0
 import { ethers } from 'ethers';
 
 import App from '../App';
