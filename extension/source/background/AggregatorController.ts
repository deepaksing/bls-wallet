import {
  Aggregator,
  BlsWalletWrapper,
  AggregatorUtilities__factory as AggregatorUtilitiesFactory,
  ActionData,
} from 'bls-wallet-clients';
import { BigNumber, ethers } from 'ethers';

import assert from '../helpers/assert';
import ensureType from '../helpers/ensureType';
import { PartialRpcImpl, RpcClient, SendTransactionParams } from '../types/Rpc';
import KeyringController from './KeyringController';
import NetworkController from './NetworkController';
import TransactionsController from './TransactionsController';
import { IReadableCell } from '../cells/ICell';
import getNetworkConfig from './getNetworkConfig';
import { MultiNetworkConfig } from '../MultiNetworkConfig';

export default class AggregatorController {
  // This is just kept in memory because it supports setting the preferred
  // aggregator for the particular provider only.
  preferredAggregators: Record<string, string | undefined> = {};

  knownTransactions: Record<
    string,
    | (SendTransactionParams & {
        nonce: string;
        value: string;
        aggregatorUrl: string;
      })
    | undefined
  > = {};

  constructor(
    public multiNetworkConfig: MultiNetworkConfig,
    public InternalRpc: () => RpcClient,
    public networkController: NetworkController,
    public keyringController: KeyringController,
    public transactionsController: TransactionsController,
    public ethersProvider: IReadableCell<ethers.providers.Provider>,
  ) {}

  rpc = ensureType<PartialRpcImpl>()({
    eth_sendTransaction: async ({ providerId, params }) => {
      // TODO: If `origin === window.location.origin` (ie the tx is coming from
      // inside Quill), then we should really inline the information from the
      // dialog rather than using it.
      const knownTxId = await this.InternalRpc().requestTransaction(...params);

      // FIXME: We should not be assuming that the first from is the same as all
      // the other froms!
      // Supporting multiple froms is actually super awesome - we can show off
      // client-side aggregation and implement contractless transaction pairs
      // (or rings!), ie account A sends asset X in exchange for account B
      // sending asset Y
      const { from } = params[0];

      const actions = params.map((tx) => ({
        ethValue: tx.value ?? '0',
        contractAddress: tx.to,
        encodedFunction: tx.data ?? '0x',
      }));

      const privateKey = await this.InternalRpc().lookupPrivateKey(from);

      const network = await this.networkController.network.read();

      const netCfg = getNetworkConfig(network, this.multiNetworkConfig);

      const ethersProvider = await this.ethersProvider.read();

      const wallet = await BlsWalletWrapper.connect(
        privateKey,
        netCfg.addresses.verificationGateway,
        ethersProvider,
      );

      const nonce = (await wallet.Nonce()).toString();
<<<<<<< HEAD
      const bundle = await wallet.signWithGasEstimate({ nonce, actions });
=======
>>>>>>> b653eaf5

      const aggregatorUrl =
        this.preferredAggregators[providerId] ?? network.aggregatorUrl;

      const agg = new Aggregator(aggregatorUrl);

      const actionsWithFeePaymentAction = await this.addFeePaymentAction(
        nonce,
        actions,
        wallet,
        agg,
      );

      const bundle = wallet.sign({
        nonce,
        actions: actionsWithFeePaymentAction,
      });

      const result = await agg.add(bundle);

      assert(!('failures' in result), () => new Error(JSON.stringify(result)));

      this.knownTransactions[result.hash] = {
        ...params[0],
        nonce,
        value: params[0].value ?? '0',
        aggregatorUrl,
      };

      await this.InternalRpc().updateTransactionBundleHash(
        knownTxId,
        result.hash,
      );

      return result.hash;
    },
    eth_getTransactionByHash: async ({ params: [hash] }) => {
      const knownTx = this.knownTransactions[hash];

      if (knownTx === undefined) {
        return undefined;
      }

      // Here we're just relaying the information that we already know
      // internally about the transaction. ethers needs this response to
      // function properly.
      return {
        hash,
        from: knownTx.from,
        nonce: knownTx.nonce,
        value: knownTx.value,
        gasLimit: '0x0',
        data: knownTx.data ?? '0x',
      };
    },
    eth_getTransactionReceipt: async ({ params: [hash] }) => {
      const knownTx = this.knownTransactions[hash];

      if (knownTx === undefined) {
        return undefined;
      }

      const aggregator = new Aggregator(knownTx.aggregatorUrl);

      const bundleReceipt = await aggregator.lookupReceipt(hash);
      if (bundleReceipt && 'submitError' in bundleReceipt) {
        throw new Error(bundleReceipt.submitError);
      }

      if (bundleReceipt) {
        this.InternalRpc().updateTransactionHashByBundleHash(
          hash,
          bundleReceipt.transactionHash,
        );
      }

      return (
        bundleReceipt && {
          transactionHash: bundleReceipt.transactionHash,
          transactionIndex: bundleReceipt.transactionIndex,
          blockHash: bundleReceipt.blockHash,
          blockNumber: bundleReceipt.blockNumber,
          from: knownTx.from,
          to: knownTx.to,
          logs: [],
          cumulativeGasUsed: '0x0',
          gasUsed: '0x0',
          status: '0x1',
          effectiveGasPrice: '0x0',
        }
      );
    },
    eth_setPreferredAggregator: async ({
      providerId,
      params: [preferredAggregator],
    }) => {
      this.preferredAggregators[providerId] = preferredAggregator;
    },
  });

  async addFeePaymentAction(
    nonce: string,
    actions: Array<ActionData>,
    wallet: BlsWalletWrapper,
    aggregator: Aggregator,
  ) {
    const network = await this.networkController.network.read();
    const netCfg = getNetworkConfig(network, this.multiNetworkConfig);
    const ethersProvider = await this.ethersProvider.read();

    const aggregatorUtilitiesAddress = netCfg.addresses.utilities;
    const aggregatorUtilitiesContract = AggregatorUtilitiesFactory.connect(
      aggregatorUtilitiesAddress,
      ethersProvider,
    );

    const actionsWithFeePaymentAction = [
      ...actions,
      {
        ethValue: 1,
        contractAddress: aggregatorUtilitiesAddress,
        encodedFunction:
          aggregatorUtilitiesContract.interface.encodeFunctionData(
            'sendEthToTxOrigin',
          ),
      },
    ];

    const feeEstimateBundle = wallet.sign({
      nonce,
      actions: [...actionsWithFeePaymentAction],
    });

    const feeEstimate = await aggregator.estimateFee(feeEstimateBundle);
    const feeRequired = BigNumber.from(feeEstimate.feeRequired);
    const safetyPremium = feeRequired.div(5);
    const safeFee = feeRequired.add(safetyPremium);

    return [
      ...actions,
      {
        ethValue: safeFee,
        contractAddress: aggregatorUtilitiesAddress,
        encodedFunction:
          aggregatorUtilitiesContract.interface.encodeFunctionData(
            'sendEthToTxOrigin',
          ),
      },
    ];
  }
}<|MERGE_RESOLUTION|>--- conflicted
+++ resolved
@@ -1,7 +1,7 @@
 import {
   Aggregator,
   BlsWalletWrapper,
-  AggregatorUtilities__factory as AggregatorUtilitiesFactory,
+  AggregatorUtilitiesFactory,
   ActionData,
 } from 'bls-wallet-clients';
 import { BigNumber, ethers } from 'ethers';
@@ -76,10 +76,6 @@
       );
 
       const nonce = (await wallet.Nonce()).toString();
-<<<<<<< HEAD
-      const bundle = await wallet.signWithGasEstimate({ nonce, actions });
-=======
->>>>>>> b653eaf5
 
       const aggregatorUrl =
         this.preferredAggregators[providerId] ?? network.aggregatorUrl;
@@ -93,7 +89,7 @@
         agg,
       );
 
-      const bundle = wallet.sign({
+      const bundle = await wallet.signWithGasEstimate({
         nonce,
         actions: actionsWithFeePaymentAction,
       });
@@ -208,7 +204,7 @@
       },
     ];
 
-    const feeEstimateBundle = wallet.sign({
+    const feeEstimateBundle = await wallet.signWithGasEstimate({
       nonce,
       actions: [...actionsWithFeePaymentAction],
     });
