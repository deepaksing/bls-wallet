--- conflicted
+++ resolved
@@ -12,26 +12,34 @@
 let config: DeployedAddresses;
 
 let ethToken: Contract;
-let rewardToken: Contract;
-
 
 let blsWallets: Contract[];
 
-<<<<<<< HEAD
-interface DeployedAddresses {
-  ethAddress: string|undefined;
-  rewardAddress: string|undefined;
-  blsAddress: string|undefined;
-  vgAddress: string|undefined;
-  expanderAddress: string|undefined;
-  tokenAddress: string|undefined;
-  blsAddresses: string[]|undefined;
+
+async function setup(blsSecretNumbers: number[]): Promise<Fixture> {
+  config = getDeployedAddresses(network.name);
+  console.log("config:", config);
+
+  console.log("Creating fixture from use wallet...");
+  let fx = await Fixture.create(
+    blsSecretNumbers.length,
+    true,
+    config.blsLibAddress,
+    config.vgAddress,
+    config.expanderAddress,
+    blsSecretNumbers
+  );
+
+  console.log("Attaching to token:", config.tokenAddress);
+  let ERC20 = await ethers.getContractFactory("MockERC20");
+  ERC20.attach(config.tokenAddress);
+  if (config.ethAddress) {
+    ethToken = ERC20.attach(config.ethAddress);
+  }  
+  return fx;
 }
 
-=======
->>>>>>> 3ed04415
 async function main() {
-  config = getDeployedAddresses(network.name);
 
   // setup fixture with bls wallet secret numbers
   let fx = await setup([
@@ -39,13 +47,12 @@
     +process.env.BLS_SECRET_NUM_2,
     +process.env.BLS_SECRET_NUM_3
   ]);
+  
+  config.blsAddresses = await fx.createBLSWallets();
+  console.log(`BlsWallet contract addresses: ${config.blsAddresses}`);
+  
+  blsWallets = config.blsAddresses.map( a => fx.BLSWallet.attach(a) );
 
-  let createNew = false;
-  if (createNew) {
-    config.blsAddresses = await fx.createBLSWallets();
-    console.log(`Created new blsWallet contracts: ${config.blsAddresses}`);
-  }
-  blsWallets = config.blsAddresses.map( a => fx.BLSWallet.attach(a) );
   // blsSignFunction({
   //   blsSigner: fx.blsSigners[0],
   //   chainId: fx.chainId,
@@ -66,83 +73,10 @@
 //   ) {
 
 
-//   }
+  // }
 // }
 
 
-<<<<<<< HEAD
-function addressesForNetwork(networkName: string): DeployedAddresses {
-  let c: DeployedAddresses;
-  if (network.name === `rinkarby`) {
-    c = {
-      ethAddress:undefined,
-      rewardAddress: process.env.RINKARBY_REWARD_CONTRACT_ADDRESS,
-      blsAddress: process.env.RINKARBY_BLS_LIBRARY_ADDRESS,
-      vgAddress:process.env.RINKARBY_VERIFICATION_GATEWAY_ADDRESS,
-      expanderAddress: process.env.RINKARBY_BLS_EXPANDER_ADDRESS,
-      tokenAddress: undefined,
-      blsAddresses: [
-        '0xB006321626aF3789c152E11Abf6054C33B1ba718',
-        '0xF3694cd3d984d184E11673d422E7A75F5106ee0b',
-        '0x9Ae1D3cEA9F25F8846400f31dE6e6eE0E781b72F'
-      ]
-    };
-  }
-  else if (network.name === `optimistic`) {
-    c = {
-      ethAddress:undefined,
-      rewardAddress: process.env.LOCAL_REWARD_CONTRACT_ADDRESS,
-      blsAddress: process.env.LOCAL_BLS_LIBRARY_ADDRESS,
-      vgAddress:process.env.LOCAL_VERIFICATION_GATEWAY_ADDRESS,
-      expanderAddress: process.env.LOCAL_BLS_EXPANDER_ADDRESS,
-      tokenAddress: undefined,
-      blsAddresses: [
-        '0x69A9c53e7000c8B7aF3f70212ba7a8E30fB30Cb4',
-        '0xAeaDee30db4e75c64BC8ABE54f818b8fc9097f1b',
-        '0x4FCa9CA9938Ee6b4E3200a295b1152c72d6df0b7'
-      ]
-    };
-  }
-  else if (network.name === `optimisticKovan`) {
-    c = {
-      ethAddress: process.env.OKOVAN_ETH_CONTRACT_ADDRESS,
-      rewardAddress: process.env.OKOVAN_REWARD_CONTRACT_ADDRESS,
-      blsAddress: process.env.OKOVAN_BLS_LIBRARY_ADDRESS,
-      vgAddress: process.env.OKOVAN_VERIFICATION_GATEWAY_ADDRESS,
-      expanderAddress: process.env.OKOVAN_BLS_EXPANDER_ADDRESS,
-      tokenAddress: process.env.OKOVAN_ERC20_CONTRACT_ADDRESS,
-      blsAddresses: [
-        '0xEc76AE8adEFc6462986A673Feff40b2Cdd56B3BC',
-        '0x808AeC84A987368B915a7Fd048cd1B20859FcbC9',
-        '0x00478B7Ea27581f901D84a7ea2989f68416d3568'
-      ]
-    }
-  } else {
-    throw new Error(`Not configured for "${network.name}"`);
-  }
-
-  return c;
-}
-
-=======
->>>>>>> 3ed04415
-async function setup(blsSecretNumbers: number[]): Promise<Fixture> {
-  let fx = await Fixture.create(
-    blsSecretNumbers.length,
-    true,
-    config.blsAddress,
-    config.vgAddress,
-    config.expanderAddress,
-    blsSecretNumbers
-  );
-
-  let ERC20 = await ethers.getContractFactory("MockERC20");
-  ERC20.attach(config.rewardAddress);
-  if (config.ethAddress) {
-    ethToken = ERC20.attach(config.ethAddress);
-  }  
-  return fx;
-}
 
 main()
   .then(() => process.exit(0))
