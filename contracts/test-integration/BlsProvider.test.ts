--- conflicted
+++ resolved
@@ -5,14 +5,9 @@
 import {
   BlsWalletWrapper,
   bundleToDto,
-<<<<<<< HEAD
-  Experimental,
-  MockERC20Factory,
-=======
   BlsProvider,
   BlsSigner,
-  MockERC20__factory,
->>>>>>> 70ca00f0
+  MockERC20Factory,
   NetworkConfig,
 } from "../clients/src";
 import getNetworkConfig from "../shared/helpers/getNetworkConfig";
