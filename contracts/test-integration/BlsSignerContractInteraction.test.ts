import { expect } from "chai";
import { ethers } from "hardhat";
import { BigNumber, utils, Wallet } from "ethers";
import sinon from "sinon";

import { BlsProvider, BlsSigner, BlsWalletWrapper } from "../clients/src";
import getNetworkConfig from "../shared/helpers/getNetworkConfig";

<<<<<<< HEAD
async function getRandomSigners(
  numSigners: number,
): Promise<(typeof Experimental.BlsSigner)[]> {
=======
async function getRandomSigners(numSigners: number): Promise<BlsSigner[]> {
>>>>>>> 70ca00f0
  const networkConfig = await getNetworkConfig("local");

  const aggregatorUrl = "http://localhost:3000";
  const verificationGateway = networkConfig.addresses.verificationGateway;
  const aggregatorUtilities = networkConfig.addresses.utilities;
  const rpcUrl = "http://localhost:8545";
  const network = {
    name: "localhost",
    chainId: 0x539, // 1337
  };

  const signers = [];
  for (let i = 0; i < numSigners; i++) {
    const privateKey = await BlsSigner.getRandomBlsPrivateKey();
    const blsProvider = new BlsProvider(
      aggregatorUrl,
      verificationGateway,
      aggregatorUtilities,
      rpcUrl,
      network,
    );
    const blsSigner = blsProvider.getSigner(privateKey);
    signers.push(blsSigner);
  }
  return signers;
}

describe("Signer contract interaction tests", function () {
  let blsSigners;
  let fundedWallet: Wallet;

  this.beforeAll(async () => {
    fundedWallet = new ethers.Wallet(
      "0x5de4111afa1a4b94908f83103eb1f1706367c2e68ca870fc3fb9a804cdab365a", // Hardhat Account #2 private key
      new ethers.providers.JsonRpcProvider("http://localhost:8545"),
    );
    blsSigners = await getRandomSigners(5);

    const fundSigner = async (signer) => {
      const tx = await fundedWallet.sendTransaction({
        to: await signer.getAddress(),
        value: utils.parseEther("100"),
      });
      await tx.wait();
    };

    // Give all signers some Ether
    for (let i = 0; i < blsSigners.length; i++) {
      await fundSigner(blsSigners[i]);
    }
  });

  describe("ERC20", async () => {
    let mockERC20;
    let tokenSupply: BigNumber;

    this.beforeAll(async () => {
      tokenSupply = utils.parseUnits("1000000");
      const MockERC20 = await ethers.getContractFactory("MockERC20");
      mockERC20 = await MockERC20.connect(fundedWallet).deploy(
        "AnyToken",
        "TOK",
        tokenSupply,
      );
      await mockERC20.deployed();

      await mockERC20.transfer(await blsSigners[0].getAddress(), tokenSupply);
    });

    it("balanceOf() call", async () => {
      const initialBalance = await mockERC20.balanceOf(
        await blsSigners[0].getAddress(),
      );
      expect(initialBalance).to.equal(tokenSupply);
    });

    // TODO: Add Contract deployment support #182
    it("deploying contract using BlsSigner fails", async () => {
      // Arrange
      const NewMockERC20 = await ethers.getContractFactory("MockERC20");

      // Act
      const deployNewMockERC20 = async () =>
        await NewMockERC20.connect(blsSigners[0]).deploy(
          "AnyToken",
          "TOK",
          tokenSupply,
        );

      // Assert
      await expect(deployNewMockERC20()).to.be.rejectedWith(
        TypeError,
        "Transaction.to should be defined",
      );
    });

    it("calls balanceOf successfully after instantiating Contract class with BlsSigner", async () => {
      // Arrange
      const blsSignerAddress = await blsSigners[0].getAddress();
      const ERC20 = new ethers.Contract(
        mockERC20.address,
        mockERC20.interface,
        blsSigners[0],
      );

      // Act
      const initialBalance = await ERC20.balanceOf(blsSignerAddress);

      // Assert
      expect(ERC20.signer).to.equal(blsSigners[0]);
      expect(initialBalance).to.equal(tokenSupply);
    });

    it("transfer() call", async () => {
      // Arrange
      const recipient = await blsSigners[1].getAddress();
      const initialBalance = await mockERC20.balanceOf(recipient);

      // Act
      const tx = await mockERC20
        .connect(blsSigners[0])
        .transfer(recipient, tokenSupply.div(2));
      await tx.wait();

      // Assert
      const newReceipientBalance = await mockERC20.balanceOf(recipient);
      expect(newReceipientBalance.sub(initialBalance)).to.equal(
        tokenSupply.div(2),
      );
    });

    it("calls transfer() successfully after instantiating Contract class with BlsSigner", async () => {
      // Arrange
      const ERC20 = new ethers.Contract(
        mockERC20.address,
        mockERC20.interface,
        blsSigners[0],
      );
      const recipient = await blsSigners[1].getAddress();
      const initialBalance = await mockERC20.balanceOf(recipient);
      const erc20ToTransfer = utils.parseEther("53.2134222");

      // Act
      const tx = await ERC20.transfer(recipient, erc20ToTransfer);
      await tx.wait();

      // Assert
      const newReceipientBalance = await mockERC20.balanceOf(recipient);
      expect(newReceipientBalance.sub(initialBalance)).to.equal(
        erc20ToTransfer,
      );
    });

    it("approve() and transferFrom() calls", async () => {
      // Arrange
      const owner = await blsSigners[0].getAddress();
      const spender = await blsSigners[1].getAddress();

      const initialBalance = await mockERC20.balanceOf(spender);
      const erc20ToTransfer = utils.parseEther("11.0");

      // Act
      const txApprove = await mockERC20
        .connect(blsSigners[0])
        .approve(spender, erc20ToTransfer);
      await txApprove.wait();

      const txTransferFrom = await mockERC20
        .connect(blsSigners[1])
        .transferFrom(owner, spender, erc20ToTransfer);
      await txTransferFrom.wait();

      // Assert
      const newBalance = await mockERC20.balanceOf(spender);
      expect(newBalance.sub(initialBalance)).to.equal(erc20ToTransfer);
    });

    it("approve() and transferFrom() calls batched together", async () => {
      // Arrange
      const MockTokenSpender = await ethers.getContractFactory(
        "MockTokenSpender",
      );
      const mockTokenSpender = await MockTokenSpender.connect(
        fundedWallet,
      ).deploy();
      await mockTokenSpender.deployed();

      const spender = mockTokenSpender.address;
      const initialBalance = await mockERC20.balanceOf(spender);
      const erc20ToTransfer = utils.parseUnits("33.6");

      const transactionBatch = {
        transactions: [
          {
            to: mockERC20.address,
            value: 0,
            data: mockERC20.interface.encodeFunctionData("approve", [
              spender,
              erc20ToTransfer,
            ]),
          },
          {
            to: spender,
            value: 0,
            data: mockTokenSpender.interface.encodeFunctionData(
              "TransferERC20ToSelf",
              [mockERC20.address, erc20ToTransfer],
            ),
          },
        ],
      };

      // Act
      const result = await blsSigners[0].sendTransactionBatch(transactionBatch);
      await result.awaitBatchReceipt();

      // Assert
      const newBalance = await mockERC20.balanceOf(spender);
      expect(newBalance.sub(initialBalance)).to.equal(erc20ToTransfer);
    });

    it("should return the expected fee", async () => {
      // Arrange
      const recipient = await blsSigners[1].getAddress();
      const amount = ethers.utils.parseUnits("1");
      const expectedTransaction = await mockERC20
        .connect(blsSigners[0])
        .populateTransaction.transfer(recipient, amount);

      // BlsWalletWrapper.getRandomBlsPrivateKey from "estimateGas" method results in slightly different
      // fee estimates. This fake avoids this mismatch by stubbing a constant value.
      sinon.replace(
        BlsWalletWrapper,
        "getRandomBlsPrivateKey",
        sinon.fake.resolves(blsSigners[0].wallet.blsWalletSigner.privateKey),
      );
      const expectedFee = await blsSigners[0].provider.estimateGas(
        expectedTransaction,
      );

      // Act
      const fee = await mockERC20
        .connect(blsSigners[0])
        .estimateGas.transfer(recipient, amount);

      // Assert
      expect(fee).to.equal(expectedFee);
      sinon.restore();
    });

    it("should not fail when estimating gas for different scenarios", async () => {
      // Arrange
      const ERC20 = new ethers.Contract(
        mockERC20.address,
        mockERC20.interface,
        blsSigners[0],
      );
      const recipient = await blsSigners[1].getAddress();
      const spender = await blsSigners[2].getAddress();
      const owner = await blsSigners[3].getAddress();
      const erc20ToTransfer = utils.parseEther("1");

      // Act
      const transferFeeWithNewContractClass = ERC20.estimateGas.transfer(
        recipient,
        erc20ToTransfer,
      );
      const approveFee = mockERC20
        .connect(blsSigners[3])
        .estimateGas.approve(spender, erc20ToTransfer);
      const transferFromFee = mockERC20
        .connect(blsSigners[2])
        .estimateGas.transferFrom(owner, spender, erc20ToTransfer);

      // Assert
      await expect(transferFeeWithNewContractClass).to.not.be.rejected;
      await expect(approveFee).to.not.be.rejected;
      await expect(transferFromFee).to.not.be.rejected;
    });

    it("contract factory connects and reconnects to new signer", async () => {
      // Arrange
      // Truncated as not required for test
      const mockERC20Bytecode = "0x60806040523480";

      // Act
      const contractFactory = new ethers.ContractFactory(
        mockERC20.interface,
        mockERC20Bytecode,
        blsSigners[0],
      );
      const newContractFactory = contractFactory.connect(blsSigners[1]);

      // Assert
      expect(contractFactory.signer).to.equal(blsSigners[0]);
      expect(newContractFactory.signer).to.equal(blsSigners[1]);
    });

    // TODO: Add Contract deployment support #182
    it("deploying via new contract factory fails", async () => {
      // Arrange
      // Taken from artifacts directory
      const mockERC20Bytecode =
        "0x60806040523480156200001157600080fd5b5060405162000dae38038062000dae83398101604081905262000034916200022b565b828260036200004483826200032c565b5060046200005382826200032c565b5050506200006833826200007160201b60201c565b5050506200041f565b6001600160a01b038216620000cc5760405162461bcd60e51b815260206004820152601f60248201527f45524332303a206d696e7420746f20746865207a65726f206164647265737300604482015260640160405180910390fd5b8060026000828254620000e09190620003f8565b90915550506001600160a01b038216600090815260208190526040812080548392906200010f908490620003f8565b90915550506040518181526001600160a01b038316906000907fddf252ad1be2c89b69c2b068fc378daa952ba7f163c4a11628f55a4df523b3ef9060200160405180910390a35050565b505050565b634e487b7160e01b600052604160045260246000fd5b600082601f8301126200018657600080fd5b81516001600160401b0380821115620001a357620001a36200015e565b604051601f8301601f19908116603f01168101908282118183101715620001ce57620001ce6200015e565b81604052838152602092508683858801011115620001eb57600080fd5b600091505b838210156200020f5785820183015181830184015290820190620001f0565b83821115620002215760008385830101525b9695505050505050565b6000806000606084860312156200024157600080fd5b83516001600160401b03808211156200025957600080fd5b620002678783880162000174565b945060208601519150808211156200027e57600080fd5b506200028d8682870162000174565b925050604084015190509250925092565b600181811c90821680620002b357607f821691505b602082108103620002d457634e487b7160e01b600052602260045260246000fd5b50919050565b601f8211156200015957600081815260208120601f850160051c81016020861015620003035750805b601f850160051c820191505b8181101562000324578281556001016200030f565b505050505050565b81516001600160401b038111156200034857620003486200015e565b62000360816200035984546200029e565b84620002da565b602080601f8311600181146200039857600084156200037f5750858301515b600019600386901b1c1916600185901b17855562000324565b600085815260208120601f198616915b82811015620003c957888601518255948401946001909101908401620003a8565b5085821015620003e85787850151600019600388901b60f8161c191681555b5050505050600190811b01905550565b600082198211156200041a57634e487b7160e01b600052601160045260246000fd5b500190565b61097f806200042f6000396000f3fe608060405234801561001057600080fd5b50600436106100a45760003560e01c806306fdde03146100a9578063095ea7b3146100c757806318160ddd146100ea57806323b872dd146100fc578063313ce5671461010f578063395093511461011e57806340c10f191461013157806370a082311461014657806395d89b411461016f578063a457c2d714610177578063a9059cbb1461018a578063dd62ed3e1461019d575b600080fd5b6100b16101b0565b6040516100be919061079d565b60405180910390f35b6100da6100d536600461080e565b610242565b60405190151581526020016100be565b6002545b6040519081526020016100be565b6100da61010a366004610838565b61025a565b604051601281526020016100be565b6100da61012c36600461080e565b61027e565b61014461013f36600461080e565b6102a0565b005b6100ee610154366004610874565b6001600160a01b031660009081526020819052604090205490565b6100b16102ae565b6100da61018536600461080e565b6102bd565b6100da61019836600461080e565b61033d565b6100ee6101ab366004610896565b61034b565b6060600380546101bf906108c9565b80601f01602080910402602001604051908101604052809291908181526020018280546101eb906108c9565b80156102385780601f1061020d57610100808354040283529160200191610238565b820191906000526020600020905b81548152906001019060200180831161021b57829003601f168201915b5050505050905090565b600033610250818585610376565b5060019392505050565b60003361026885828561049a565b610273858585610514565b506001949350505050565b600033610250818585610291838361034b565b61029b9190610903565b610376565b6102aa82826106d0565b5050565b6060600480546101bf906108c9565b600033816102cb828661034b565b9050838110156103305760405162461bcd60e51b815260206004820152602560248201527f45524332303a2064656372656173656420616c6c6f77616e63652062656c6f77604482015264207a65726f60d81b60648201526084015b60405180910390fd5b6102738286868403610376565b600033610250818585610514565b6001600160a01b03918216600090815260016020908152604080832093909416825291909152205490565b6001600160a01b0383166103d85760405162461bcd60e51b8152602060048201526024808201527f45524332303a20617070726f76652066726f6d20746865207a65726f206164646044820152637265737360e01b6064820152608401610327565b6001600160a01b0382166104395760405162461bcd60e51b815260206004820152602260248201527f45524332303a20617070726f766520746f20746865207a65726f206164647265604482015261737360f01b6064820152608401610327565b6001600160a01b0383811660008181526001602090815260408083209487168084529482529182902085905590518481527f8c5be1e5ebec7d5bd14f71427d1e84f3dd0314c0f7b2291e5b200ac8c7c3b925910160405180910390a3505050565b60006104a6848461034b565b9050600019811461050e57818110156105015760405162461bcd60e51b815260206004820152601d60248201527f45524332303a20696e73756666696369656e7420616c6c6f77616e63650000006044820152606401610327565b61050e8484848403610376565b50505050565b6001600160a01b0383166105785760405162461bcd60e51b815260206004820152602560248201527f45524332303a207472616e736665722066726f6d20746865207a65726f206164604482015264647265737360d81b6064820152608401610327565b6001600160a01b0382166105da5760405162461bcd60e51b815260206004820152602360248201527f45524332303a207472616e7366657220746f20746865207a65726f206164647260448201526265737360e81b6064820152608401610327565b6001600160a01b038316600090815260208190526040902054818110156106525760405162461bcd60e51b815260206004820152602660248201527f45524332303a207472616e7366657220616d6f756e7420657863656564732062604482015265616c616e636560d01b6064820152608401610327565b6001600160a01b03808516600090815260208190526040808220858503905591851681529081208054849290610689908490610903565b92505081905550826001600160a01b0316846001600160a01b031660008051602061092a833981519152846040516106c391815260200190565b60405180910390a361050e565b6001600160a01b0382166107265760405162461bcd60e51b815260206004820152601f60248201527f45524332303a206d696e7420746f20746865207a65726f2061646472657373006044820152606401610327565b80600260008282546107389190610903565b90915550506001600160a01b03821660009081526020819052604081208054839290610765908490610903565b90915550506040518181526001600160a01b0383169060009060008051602061092a8339815191529060200160405180910390a35050565b600060208083528351808285015260005b818110156107ca578581018301518582016040015282016107ae565b818111156107dc576000604083870101525b50601f01601f1916929092016040019392505050565b80356001600160a01b038116811461080957600080fd5b919050565b6000806040838503121561082157600080fd5b61082a836107f2565b946020939093013593505050565b60008060006060848603121561084d57600080fd5b610856846107f2565b9250610864602085016107f2565b9150604084013590509250925092565b60006020828403121561088657600080fd5b61088f826107f2565b9392505050565b600080604083850312156108a957600080fd5b6108b2836107f2565b91506108c0602084016107f2565b90509250929050565b600181811c908216806108dd57607f821691505b6020821081036108fd57634e487b7160e01b600052602260045260246000fd5b50919050565b6000821982111561092457634e487b7160e01b600052601160045260246000fd5b50019056feddf252ad1be2c89b69c2b068fc378daa952ba7f163c4a11628f55a4df523b3efa2646970667358221220ab6a94396731948535204a8026eaf25f6b11f6c7e951d939bf58529e4046659f64736f6c634300080f0033";

      const contractFactory = new ethers.ContractFactory(
        mockERC20.interface,
        mockERC20Bytecode,
        blsSigners[0],
      );

      // Act
      const deploy = async () =>
        await contractFactory.deploy("AnyToken", "TOK", tokenSupply);

      // Assert
      await expect(deploy()).to.be.rejectedWith(
        TypeError,
        "Transaction.to should be defined",
      );
    });
  });

  describe("ERC721", function () {
    let mockERC721;

    this.beforeAll(async () => {
      const MockERC721 = await ethers.getContractFactory("MockERC721");
      mockERC721 = await MockERC721.connect(fundedWallet).deploy(
        "AnyNFT",
        "NFT",
      );
      await mockERC721.deployed();
    });

    // TODO: Investigate why safeMint() fails with a BLS wallet address. Note - it passes in isolation
    it.skip("safeMint() call fails with BLS wallet address", async () => {
      const recipient = await blsSigners[1].getAddress();
      const tokenId = 1;

      const mint = await mockERC721
        .connect(blsSigners[0])
        .safeMint(recipient, tokenId);
      await mint.wait();

      const ownerOf = async () =>
        await mockERC721.connect(blsSigners[0]).ownerOf(tokenId);

      await expect(ownerOf()).to.be.rejectedWith(
        Error,
        "ERC721: invalid token ID",
      );
    });

    it("safeMint() call passes with EOA address", async () => {
      // Arrange
      const recipient = ethers.Wallet.createRandom().address;
      const tokenId = 2;

      // Act
      const mint = await mockERC721
        .connect(blsSigners[0])
        .safeMint(recipient, tokenId);
      await mint.wait();

      await expect(
        mockERC721.connect(blsSigners[1]).ownerOf(tokenId),
      ).to.eventually.equal(recipient);
    });

    it("mint() call", async () => {
      // Arrange
      const recipient = await blsSigners[1].getAddress();
      const tokenId = 3;

      // Act
      const mint = await mockERC721
        .connect(blsSigners[0])
        .mint(recipient, tokenId);
      await mint.wait();

      // Assert
      await expect(
        mockERC721.connect(blsSigners[1]).ownerOf(tokenId),
      ).to.eventually.equal(recipient);
    });

    it("balanceOf() call", async () => {
      // Arrange
      const recipient = await blsSigners[1].getAddress();
      const initialBalance = await mockERC721.balanceOf(recipient);
      const tokenId = 4;

      // Act
      const mint = await mockERC721
        .connect(blsSigners[0])
        .mint(recipient, tokenId);
      await mint.wait();

      // Assert
      expect(
        (await mockERC721.balanceOf(recipient)).sub(initialBalance),
      ).to.equal(1);
    });

    it("transfer() call", async () => {
      // Arrange
      const tokenId = 5;
      const owner = await blsSigners[3].getAddress();
      const recipient = await blsSigners[2].getAddress();

      const mint = await mockERC721.connect(blsSigners[0]).mint(owner, tokenId);
      await mint.wait();

      // Check signer[3] owns the token
      await expect(mockERC721.ownerOf(tokenId)).to.eventually.equal(owner);

      // Transfer the token from signer 3 to signer 2
      const transfer = await mockERC721
        .connect(blsSigners[3])
        .transferFrom(owner, recipient, tokenId);
      await transfer.wait();

      // Assert
      await expect(mockERC721.ownerOf(tokenId)).to.eventually.equal(recipient);
    });

    it("approve() call", async () => {
      // Arrange
      const owner = await blsSigners[4].getAddress();
      const spender = await blsSigners[1].getAddress();

      const tokenId = 6;
      const mint = await mockERC721
        .connect(blsSigners[0])
        .safeMint(owner, tokenId);
      await mint.wait();

      // Act
      const approve = await mockERC721
        .connect(blsSigners[4])
        .approve(spender, tokenId);
      await approve.wait();

      await expect(mockERC721.getApproved(tokenId)).to.eventually.equal(
        spender,
      );
    });

    it("approve() and transferFrom() calls batched together", async () => {
      // Arrange
      const MockTokenSpender = await ethers.getContractFactory(
        "MockTokenSpender",
      );
      const mockTokenSpender = await MockTokenSpender.connect(
        fundedWallet,
      ).deploy();
      await mockTokenSpender.deployed();

      const owner = await blsSigners[3].getAddress();
      const spender = mockTokenSpender.address;
      const tokenId = 7;

      const mint = await mockERC721.connect(blsSigners[0]).mint(owner, tokenId);
      await mint.wait();

      const transactionBatch = {
        transactions: [
          {
            to: mockERC721.address,
            value: 0,
            data: mockERC721.interface.encodeFunctionData("approve", [
              spender,
              tokenId,
            ]),
          },
          {
            to: mockTokenSpender.address,
            value: 0,
            data: mockTokenSpender.interface.encodeFunctionData(
              "TransferERC721ToSelf",
              [mockERC721.address, tokenId],
            ),
          },
        ],
      };

      // Act
      const result = await blsSigners[3].sendTransactionBatch(transactionBatch);
      await result.awaitBatchReceipt();

      // Assert
      expect(await mockERC721.ownerOf(tokenId)).to.equal(spender);
    });

    it("should not fail when estimating gas for different scenarios", async () => {
      // Arrange
      const recipient = await blsSigners[1].getAddress();
      const spender = await blsSigners[2].getAddress();
      const owner = await blsSigners[3].getAddress();
      const tokenId = 7;

      // Act
      const safeMintFee = mockERC721
        .connect(blsSigners[0])
        .estimateGas.safeMint(recipient, tokenId);
      const mintFee = mockERC721
        .connect(blsSigners[0])
        .estimateGas.mint(recipient, tokenId);
      const approveFee = mockERC721
        .connect(blsSigners[1])
        .estimateGas.approve(spender, tokenId);
      const transferFromFee = mockERC721
        .connect(blsSigners[2])
        .estimateGas.transferFrom(owner, recipient, tokenId);

      // Assert
      await expect(safeMintFee).to.not.be.rejected;
      await expect(mintFee).to.not.be.rejected;
      await expect(approveFee).to.not.be.rejected;
      await expect(transferFromFee).to.not.be.rejected;
    });
  });
});<|MERGE_RESOLUTION|>--- conflicted
+++ resolved
@@ -6,13 +6,7 @@
 import { BlsProvider, BlsSigner, BlsWalletWrapper } from "../clients/src";
 import getNetworkConfig from "../shared/helpers/getNetworkConfig";
 
-<<<<<<< HEAD
-async function getRandomSigners(
-  numSigners: number,
-): Promise<(typeof Experimental.BlsSigner)[]> {
-=======
 async function getRandomSigners(numSigners: number): Promise<BlsSigner[]> {
->>>>>>> 70ca00f0
   const networkConfig = await getNetworkConfig("local");
 
   const aggregatorUrl = "http://localhost:3000";
