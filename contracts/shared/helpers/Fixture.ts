import "@nomiclabs/hardhat-ethers";
import { ethers, network } from "hardhat";
import {
  Signer,
  Contract,
  BigNumber,
  BigNumberish,
  providers,
  Overrides,
} from "ethers";

import {
  BlsWalletWrapper,
  BlsWalletSigner,
  initBlsWalletSigner,
  Bundle,
  getOperationResults,
} from "../../clients/src";

import Range from "./Range";
import { VerificationGateway, BLSOpen } from "../../typechain-types";
import deploy from "../deploy";
import { fail } from "assert";

export default class Fixture {
  static readonly ECDSA_ACCOUNTS_LENGTH = 5;
  static readonly DEFAULT_BLS_ACCOUNTS_LENGTH = 5;

  // eslint-disable-next-line no-use-before-define
  static singleton?: Fixture;

  private constructor(
    public chainId: number,
    public provider: providers.Provider,

    public signers: Signer[],
    public addresses: string[],

    public verificationGateway: VerificationGateway,

    public blsLibrary: BLSOpen,
    public blsExpander: Contract,
    public utilities: Contract,

    public blsWalletSigner: BlsWalletSigner,
  ) {}

  /// @dev Contracts deployed by first ethers signer
  static async create() {
    const chainId = (await ethers.provider.getNetwork()).chainId;

    const allSigners = await ethers.getSigners();
    const signers = allSigners.slice(0, Fixture.ECDSA_ACCOUNTS_LENGTH);
    const addresses = (await Promise.all(
      signers.map((acc) => acc.getAddress()),
    )) as string[];

<<<<<<< HEAD
    const {
      verificationGateway,
      blsLibrary: bls,
      blsExpander,
      aggregatorUtilities: utilities,
    } = await deploy(signers[0]);
=======
    const create2Fixture = Create2Fixture.create();

    // deploy wallet implementation contract
    const blsWalletImpl = await create2Fixture.create2Contract("BLSWallet");
    try {
      await (
        await blsWalletImpl.initialize(ethers.constants.AddressZero)
      ).wait();
    } catch (e) {}

    const bls = (await create2Fixture.create2Contract("BLSOpen")) as BLSOpen;
    const ProxyAdmin = await ethers.getContractFactory("ProxyAdmin");
    const proxyAdmin = (await ProxyAdmin.deploy()) as ProxyAdmin;
    await proxyAdmin.deployed();
    // deploy Verification Gateway
    const verificationGateway = (await create2Fixture.create2Contract(
      "VerificationGateway",
      ethers.utils.defaultAbiCoder.encode(
        ["address", "address", "address"],
        [bls.address, blsWalletImpl.address, proxyAdmin.address],
      ),
    )) as VerificationGateway;
    await (
      await proxyAdmin.transferOwnership(verificationGateway.address)
    ).wait();

    // deploy BLSExpander Gateway
    const blsExpander = await create2Fixture.create2Contract(
      "BLSExpander",
      ethers.utils.defaultAbiCoder.encode(
        ["address"],
        [verificationGateway.address],
      ),
    );

    // deploy utilities
    const utilities = await create2Fixture.create2Contract(
      "AggregatorUtilities",
    );

    const BLSWallet = await ethers.getContractFactory("BLSWallet");

    const lazyBlsWallets = Range(blsWalletCount).map((i) => {
      let secretNumber: number;

      if (secretNumbers !== undefined) {
        secretNumber = secretNumbers[i];
        assert(!isNaN(secretNumber), "secret ");
      } else {
        secretNumber = Math.abs((Math.random() * 0xffffffff) << 0);
      }

      return async () => {
        const wallet = await BlsWalletWrapper.connect(
          `0x${secretNumber.toString(16)}`,
          verificationGateway.address,
          verificationGateway.provider,
        );

        // Perform an empty transaction to trigger wallet creation
        await (
          await verificationGateway.processBundle(
            wallet.sign({
              nonce: BigNumber.from(0),
              gas: 30000,
              actions: [],
            }),
          )
        ).wait();

        return wallet;
      };
    });
>>>>>>> 29d88847

    return new Fixture(
      chainId,
      ethers.provider,
      signers,
      addresses,
      verificationGateway,
      bls,
      blsExpander,
      utilities,
      await initBlsWalletSigner({ chainId }),
    );
  }

  /**
   * The fixture is tied to the chain which is a singleton. It does some things
   * on creation that can only be done once, so it's useful to get this as a
   * singleton.
   */
  static async getSingleton() {
    Fixture.singleton ??= await Fixture.create();
    return Fixture.singleton;
  }

  /**
   * Creates new BLS contract wallets from private keys
   * @returns array of wallets
   */
  async createBLSWallets(count: number): Promise<BlsWalletWrapper[]> {
    return await Promise.all(Range(count).map(() => this.createBLSWallet()));
  }

  async createBLSWallet(): Promise<BlsWalletWrapper> {
    return BlsWalletWrapper.connect(
      `0x${Math.floor(Math.random() * 0xffffffff).toString(16)}`,
      this.verificationGateway.address,
      this.provider,
    );
  }

<<<<<<< HEAD
  /**
   * Wraps verificationGateway.processBundle, also making sure that all the
   * operations are successful.
   */
  async processBundle(bundle: Bundle, overrides: Overrides = {}) {
    const receipt = await (
      await this.verificationGateway.processBundle(bundle, overrides)
    ).wait();

    for (const [i, result] of getOperationResults(receipt).entries()) {
      if (result.error) {
        fail(
          [
            "Operation",
            i,
            "failed at action",
            `${result.error.actionIndex}:`,
            result.error.message,
          ].join(" "),
        );
      }
    }

    return receipt;
  }

  /**
   * There seems to be a bug where the automatic gas limit is somtimes not
   * enough in our testing environment. This method works around that by adding
   * 50% to the gas estimate.
   */
  async processBundleWithExtraGas(bundle: Bundle, overrides: Overrides = {}) {
    const gasEstimate =
      await this.verificationGateway.estimateGas.processBundle(
        bundle,
        overrides,
      );

    const gasLimit = gasEstimate.add(gasEstimate.div(2));

    return await this.processBundle(bundle, { ...overrides, gasLimit });
=======
  async createBLSWallet(): Promise<BlsWalletWrapper> {
    return BlsWalletWrapper.connect(
      `0x${Math.floor(Math.random() * 0xffffffff).toString(16)}`,
      this.verificationGateway.address,
      this.provider,
    );
>>>>>>> 29d88847
  }

  bundleFrom(
    wallet: BlsWalletWrapper,
    contract: Contract,
    method: string,
    params: any[],
    nonce: BigNumberish,
    gas: BigNumberish,
    ethValue: BigNumberish = 0,
  ): Bundle {
    return this.blsWalletSigner.aggregate([
      wallet.sign({
        nonce,
        gas,
        actions: [
          {
            ethValue,
            contractAddress: contract.address,
            encodedFunction: contract.interface.encodeFunctionData(
              method,
              params,
            ),
          },
        ],
      }),
    ]);
  }

  async call(
    wallet: BlsWalletWrapper,
    contract: Contract,
    method: string,
    params: any[],
    nonce: BigNumberish,
    gas: BigNumberish,
    ethValue: BigNumberish = 0,
  ) {
    await (
      await this.verificationGateway.processBundle(
        this.bundleFrom(wallet, contract, method, params, nonce, gas, ethValue),
      )
    ).wait();
  }

  async callStatic(
    wallet: BlsWalletWrapper,
    contract: Contract,
    method: string,
    params: any[],
    nonce: BigNumberish,
    gas: BigNumberish,
    ethValue: BigNumberish = 0,
  ) {
    return await this.verificationGateway.callStatic.processBundle(
      this.bundleFrom(wallet, contract, method, params, nonce, gas, ethValue),
    );
  }

  async advanceTimeBy(seconds: number) {
    // Advance time one week
    const latestTimestamp = (await ethers.provider.getBlock("latest"))
      .timestamp;

    await network.provider.send("evm_setNextBlockTimestamp", [
      BigNumber.from(latestTimestamp).add(seconds).toHexString(),
    ]);

    // Send an empty transaction so that the next timestamp above actually gets
    // into a block. This enables static calls to see the updated time.
<<<<<<< HEAD
    await this.signers[0].sendTransaction({
      value: 0,
      to: this.signers[0].getAddress(),
    });
=======
    await (
      await this.verificationGateway.processBundle(
        wallet.sign({
          nonce: await wallet.Nonce(),
          gas: 30000,
          actions: [],
        }),
      )
    ).wait();
>>>>>>> 29d88847
  }
}<|MERGE_RESOLUTION|>--- conflicted
+++ resolved
@@ -55,88 +55,12 @@
       signers.map((acc) => acc.getAddress()),
     )) as string[];
 
-<<<<<<< HEAD
     const {
       verificationGateway,
       blsLibrary: bls,
       blsExpander,
       aggregatorUtilities: utilities,
     } = await deploy(signers[0]);
-=======
-    const create2Fixture = Create2Fixture.create();
-
-    // deploy wallet implementation contract
-    const blsWalletImpl = await create2Fixture.create2Contract("BLSWallet");
-    try {
-      await (
-        await blsWalletImpl.initialize(ethers.constants.AddressZero)
-      ).wait();
-    } catch (e) {}
-
-    const bls = (await create2Fixture.create2Contract("BLSOpen")) as BLSOpen;
-    const ProxyAdmin = await ethers.getContractFactory("ProxyAdmin");
-    const proxyAdmin = (await ProxyAdmin.deploy()) as ProxyAdmin;
-    await proxyAdmin.deployed();
-    // deploy Verification Gateway
-    const verificationGateway = (await create2Fixture.create2Contract(
-      "VerificationGateway",
-      ethers.utils.defaultAbiCoder.encode(
-        ["address", "address", "address"],
-        [bls.address, blsWalletImpl.address, proxyAdmin.address],
-      ),
-    )) as VerificationGateway;
-    await (
-      await proxyAdmin.transferOwnership(verificationGateway.address)
-    ).wait();
-
-    // deploy BLSExpander Gateway
-    const blsExpander = await create2Fixture.create2Contract(
-      "BLSExpander",
-      ethers.utils.defaultAbiCoder.encode(
-        ["address"],
-        [verificationGateway.address],
-      ),
-    );
-
-    // deploy utilities
-    const utilities = await create2Fixture.create2Contract(
-      "AggregatorUtilities",
-    );
-
-    const BLSWallet = await ethers.getContractFactory("BLSWallet");
-
-    const lazyBlsWallets = Range(blsWalletCount).map((i) => {
-      let secretNumber: number;
-
-      if (secretNumbers !== undefined) {
-        secretNumber = secretNumbers[i];
-        assert(!isNaN(secretNumber), "secret ");
-      } else {
-        secretNumber = Math.abs((Math.random() * 0xffffffff) << 0);
-      }
-
-      return async () => {
-        const wallet = await BlsWalletWrapper.connect(
-          `0x${secretNumber.toString(16)}`,
-          verificationGateway.address,
-          verificationGateway.provider,
-        );
-
-        // Perform an empty transaction to trigger wallet creation
-        await (
-          await verificationGateway.processBundle(
-            wallet.sign({
-              nonce: BigNumber.from(0),
-              gas: 30000,
-              actions: [],
-            }),
-          )
-        ).wait();
-
-        return wallet;
-      };
-    });
->>>>>>> 29d88847
 
     return new Fixture(
       chainId,
@@ -177,7 +101,6 @@
     );
   }
 
-<<<<<<< HEAD
   /**
    * Wraps verificationGateway.processBundle, also making sure that all the
    * operations are successful.
@@ -219,14 +142,6 @@
     const gasLimit = gasEstimate.add(gasEstimate.div(2));
 
     return await this.processBundle(bundle, { ...overrides, gasLimit });
-=======
-  async createBLSWallet(): Promise<BlsWalletWrapper> {
-    return BlsWalletWrapper.connect(
-      `0x${Math.floor(Math.random() * 0xffffffff).toString(16)}`,
-      this.verificationGateway.address,
-      this.provider,
-    );
->>>>>>> 29d88847
   }
 
   bundleFrom(
@@ -297,21 +212,9 @@
 
     // Send an empty transaction so that the next timestamp above actually gets
     // into a block. This enables static calls to see the updated time.
-<<<<<<< HEAD
     await this.signers[0].sendTransaction({
       value: 0,
       to: this.signers[0].getAddress(),
     });
-=======
-    await (
-      await this.verificationGateway.processBundle(
-        wallet.sign({
-          nonce: await wallet.Nonce(),
-          gas: 30000,
-          actions: [],
-        }),
-      )
-    ).wait();
->>>>>>> 29d88847
   }
 }