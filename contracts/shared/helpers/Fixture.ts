--- conflicted
+++ resolved
@@ -73,7 +73,6 @@
       signers.map((acc) => acc.getAddress()),
     )) as string[];
 
-<<<<<<< HEAD
     const {
       verificationGateway,
       blsLibrary: bls,
@@ -86,48 +85,6 @@
     const fallbackCompressor = await FallbackCompressor.connectIfDeployed(
       signers[0],
     );
-=======
-    const create2Fixture = Create2Fixture.create();
-
-    // deploy wallet implementation contract
-    const blsWalletImpl = await create2Fixture.create2Contract("BLSWallet");
-    const initializedEvents = await blsWalletImpl.queryFilter(
-      blsWalletImpl.filters.Initialized(),
-    );
-    if (!initializedEvents.length) {
-      await blsWalletImpl.initialize(ethers.constants.AddressZero);
-    }
-
-    const bls = (await create2Fixture.create2Contract("BLSOpen")) as BLSOpen;
-    const ProxyAdmin = await ethers.getContractFactory("ProxyAdmin");
-    const proxyAdmin = (await ProxyAdmin.deploy()) as ProxyAdmin;
-    await proxyAdmin.deployed();
-    // deploy Verification Gateway
-    const verificationGateway = (await create2Fixture.create2Contract(
-      "VerificationGateway",
-      ethers.utils.defaultAbiCoder.encode(
-        ["address", "address", "address"],
-        [bls.address, blsWalletImpl.address, proxyAdmin.address],
-      ),
-    )) as VerificationGateway;
-    await (
-      await proxyAdmin.transferOwnership(verificationGateway.address)
-    ).wait();
-
-    // deploy BLSExpander Gateway
-    const blsExpander = (await create2Fixture.create2Contract(
-      "BLSExpander",
-      ethers.utils.defaultAbiCoder.encode(
-        ["address"],
-        [verificationGateway.address],
-      ),
-    )) as BLSExpander;
-
-    // deploy utilities
-    const utilities = (await create2Fixture.create2Contract(
-      "AggregatorUtilities",
-    )) as AggregatorUtilities;
->>>>>>> ac7cd956
 
     if (fallbackCompressor === undefined) {
       throw new Error("Fallback compressor not set up correctly");
@@ -158,13 +115,8 @@
       bundleCompressor,
       fallbackCompressor,
       utilities,
-<<<<<<< HEAD
       blsRegistration,
-      await initBlsWalletSigner({ chainId }),
-=======
-      BLSWallet,
       await initBlsWalletSigner({ chainId, privateKey }),
->>>>>>> ac7cd956
     );
   }
 
