/* eslint-disable camelcase */

import "@nomiclabs/hardhat-ethers";
import { ethers, network } from "hardhat";
import { Signer, Contract, BigNumber, BigNumberish, providers } from "ethers";

import {
  BlsWalletWrapper,
  BlsWalletSigner,
  initBlsWalletSigner,
  Bundle,
} from "../../clients/src";

import Range from "./Range";
import assert from "./assert";
import Create2Fixture from "./Create2Fixture";
import {
  AggregatorUtilities,
  BLSExpander,
  BLSOpen,
  // eslint-disable-next-line camelcase
  BLSWallet__factory,
  ProxyAdmin,
<<<<<<< HEAD
  BLSExpanderDelegator__factory,
  BLSExpanderDelegator,
=======
  VerificationGateway,
>>>>>>> c72a843c
} from "../../typechain-types";

export default class Fixture {
  static readonly ECDSA_ACCOUNTS_LENGTH = 5;
  static readonly DEFAULT_BLS_ACCOUNTS_LENGTH = 5;

  static readonly expanderIndexes = {
    fallback: 0,
  };

  private constructor(
    public chainId: number,
    public provider: providers.Provider,

    public signers: Signer[],
    public addresses: string[],

    public lazyBlsWallets: (() => Promise<BlsWalletWrapper>)[],

    public verificationGateway: VerificationGateway,

    public blsLibrary: BLSOpen,
<<<<<<< HEAD
    public blsExpander: Contract,
    public blsExpanderDelegator: BLSExpanderDelegator,
    public utilities: Contract,
=======
    public blsExpander: BLSExpander,
    public utilities: AggregatorUtilities,
>>>>>>> c72a843c

    // eslint-disable-next-line camelcase
    public BLSWallet: BLSWallet__factory,
    public blsWalletSigner: BlsWalletSigner,
  ) {}

  /// @dev Contracts deployed by first ethers signer
  static async create(
    blsWalletCount: number = Fixture.DEFAULT_BLS_ACCOUNTS_LENGTH,
    secretNumbers?: number[],
  ) {
    const chainId = (await ethers.provider.getNetwork()).chainId;

    const allSigners = await ethers.getSigners();
    const signers = allSigners.slice(0, Fixture.ECDSA_ACCOUNTS_LENGTH);
    const addresses = (await Promise.all(
      signers.map((acc) => acc.getAddress()),
    )) as string[];

    const create2Fixture = Create2Fixture.create();

    // deploy wallet implementation contract
    const blsWalletImpl = await create2Fixture.create2Contract("BLSWallet");
    const initializedEvents = await blsWalletImpl.queryFilter(
      blsWalletImpl.filters.Initialized(),
    );
    if (!initializedEvents.length) {
      await blsWalletImpl.initialize(ethers.constants.AddressZero);
    }

    const bls = (await create2Fixture.create2Contract("BLSOpen")) as BLSOpen;
    const ProxyAdmin = await ethers.getContractFactory("ProxyAdmin");
    const proxyAdmin = (await ProxyAdmin.deploy()) as ProxyAdmin;
    await proxyAdmin.deployed();
    // deploy Verification Gateway
    const verificationGateway = (await create2Fixture.create2Contract(
      "VerificationGateway",
      ethers.utils.defaultAbiCoder.encode(
        ["address", "address", "address"],
        [bls.address, blsWalletImpl.address, proxyAdmin.address],
      ),
    )) as VerificationGateway;
    await (
      await proxyAdmin.transferOwnership(verificationGateway.address)
    ).wait();

    // deploy BLSExpander Gateway
    const blsExpander = await create2Fixture.create2Contract(
      "BLSExpander",
      ethers.utils.defaultAbiCoder.encode(
        ["address"],
        [verificationGateway.address],
      ),
    );

    const blsExpanderDelegatorUntyped = await create2Fixture.create2Contract(
      "BLSExpanderDelegator",
      ethers.utils.defaultAbiCoder.encode(
        ["address"],
        [verificationGateway.address],
      ),
    );

    const blsExpanderDelegator = BLSExpanderDelegator__factory.connect(
      blsExpanderDelegatorUntyped.address,
      blsExpanderDelegatorUntyped.signer,
    );

    const fallbackExpander = await create2Fixture.create2Contract(
      "FallbackExpander",
    );

    await (
      await blsExpanderDelegator.registerExpander(0, fallbackExpander.address)
    ).wait();

    // deploy utilities
    const utilities = await create2Fixture.create2Contract(
      "AggregatorUtilities",
    );

    const BLSWallet = await ethers.getContractFactory("BLSWallet");

    const lazyBlsWallets = Range(blsWalletCount).map((i) => {
      let secretNumber: number;

      if (secretNumbers !== undefined) {
        secretNumber = secretNumbers[i];
        assert(!isNaN(secretNumber), "secret ");
      } else {
        secretNumber = Math.abs((Math.random() * 0xffffffff) << 0);
      }

      return async () => {
        const wallet = await BlsWalletWrapper.connect(
          `0x${secretNumber.toString(16)}`,
          verificationGateway.address,
          verificationGateway.provider,
        );

        // Perform an empty transaction to trigger wallet creation
        await (
          await verificationGateway.processBundle(
            wallet.sign({
              nonce: BigNumber.from(0),
              gas: 30000,
              actions: [],
            }),
          )
        ).wait();

        return wallet;
      };
    });

    return new Fixture(
      chainId,
      ethers.provider,
      signers,
      addresses,
      lazyBlsWallets,
      verificationGateway,
      bls,
      blsExpander,
      blsExpanderDelegator,
      utilities,
      BLSWallet,
      await initBlsWalletSigner({ chainId }),
    );
  }

  /**
   * Creates new BLS contract wallets from private keys
   * @returns array of wallets
   */
  async createBLSWallets(): Promise<BlsWalletWrapper[]> {
    return this.lazyBlsWallets.reduce(async (prev, lazyWallet) => {
      const wallets = await prev;
      return [...wallets, await lazyWallet()];
    }, Promise.resolve([]));
  }

  async createBLSWallet(): Promise<BlsWalletWrapper> {
    return BlsWalletWrapper.connect(
      `0x${Math.floor(Math.random() * 0xffffffff).toString(16)}`,
      this.verificationGateway.address,
      this.provider,
    );
  }

  bundleFrom(
    wallet: BlsWalletWrapper,
    contract: Contract,
    method: string,
    params: any[],
    nonce: BigNumberish,
    gas: BigNumberish,
    ethValue: BigNumberish = 0,
  ): Bundle {
    return this.blsWalletSigner.aggregate([
      wallet.sign({
        nonce,
        gas,
        actions: [
          {
            ethValue,
            contractAddress: contract.address,
            encodedFunction: contract.interface.encodeFunctionData(
              method,
              params,
            ),
          },
        ],
      }),
    ]);
  }

  async call(
    wallet: BlsWalletWrapper,
    contract: Contract,
    method: string,
    params: any[],
    nonce: BigNumberish,
    gas: BigNumberish,
    ethValue: BigNumberish = 0,
  ) {
    await (
      await this.verificationGateway.processBundle(
        this.bundleFrom(wallet, contract, method, params, nonce, gas, ethValue),
      )
    ).wait();
  }

  async callStatic(
    wallet: BlsWalletWrapper,
    contract: Contract,
    method: string,
    params: any[],
    nonce: BigNumberish,
    gas: BigNumberish,
    ethValue: BigNumberish = 0,
  ) {
    return await this.verificationGateway.callStatic.processBundle(
      this.bundleFrom(wallet, contract, method, params, nonce, gas, ethValue),
    );
  }

  async advanceTimeBy(seconds: number) {
    // Advance time one week
    const latestTimestamp = (await ethers.provider.getBlock("latest"))
      .timestamp;

    await network.provider.send("evm_setNextBlockTimestamp", [
      BigNumber.from(latestTimestamp).add(seconds).toHexString(),
    ]);

    const wallet = await this.lazyBlsWallets[1]();

    // Process an empty operation so that the next timestamp above actually gets
    // into a block. This enables static calls to see the updated time.
    await (
      await this.verificationGateway.processBundle(
        wallet.sign({
          nonce: await wallet.Nonce(),
          gas: 30000,
          actions: [],
        }),
      )
    ).wait();
  }
}<|MERGE_RESOLUTION|>--- conflicted
+++ resolved
@@ -18,15 +18,11 @@
   AggregatorUtilities,
   BLSExpander,
   BLSOpen,
-  // eslint-disable-next-line camelcase
   BLSWallet__factory,
   ProxyAdmin,
-<<<<<<< HEAD
   BLSExpanderDelegator__factory,
   BLSExpanderDelegator,
-=======
   VerificationGateway,
->>>>>>> c72a843c
 } from "../../typechain-types";
 
 export default class Fixture {
@@ -49,14 +45,9 @@
     public verificationGateway: VerificationGateway,
 
     public blsLibrary: BLSOpen,
-<<<<<<< HEAD
-    public blsExpander: Contract,
+    public blsExpander: BLSExpander,
     public blsExpanderDelegator: BLSExpanderDelegator,
-    public utilities: Contract,
-=======
-    public blsExpander: BLSExpander,
     public utilities: AggregatorUtilities,
->>>>>>> c72a843c
 
     // eslint-disable-next-line camelcase
     public BLSWallet: BLSWallet__factory,
@@ -104,13 +95,13 @@
     ).wait();
 
     // deploy BLSExpander Gateway
-    const blsExpander = await create2Fixture.create2Contract(
+    const blsExpander = (await create2Fixture.create2Contract(
       "BLSExpander",
       ethers.utils.defaultAbiCoder.encode(
         ["address"],
         [verificationGateway.address],
       ),
-    );
+    )) as BLSExpander;
 
     const blsExpanderDelegatorUntyped = await create2Fixture.create2Contract(
       "BLSExpanderDelegator",
@@ -134,9 +125,9 @@
     ).wait();
 
     // deploy utilities
-    const utilities = await create2Fixture.create2Contract(
+    const utilities = (await create2Fixture.create2Contract(
       "AggregatorUtilities",
-    );
+    )) as AggregatorUtilities;
 
     const BLSWallet = await ethers.getContractFactory("BLSWallet");
 
