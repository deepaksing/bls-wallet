--- conflicted
+++ resolved
@@ -1,58 +1,13 @@
 import "@nomiclabs/hardhat-ethers";
-<<<<<<< HEAD
 import { ethers } from "hardhat";
-import { Signer, Contract, ContractFactory, Wallet } from "ethers";
+import { Signer, Contract, ContractFactory } from "ethers";
+import { Provider } from "@ethersproject/abstract-provider";
 import { BlsWallet, VerificationGateway } from "bls-wallet-clients";
 import { initBlsWalletSigner, BlsWalletSigner } from "bls-wallet-signer";
 
 import Range from "./Range";
 import assert from "./assert";
-import { Provider } from "@ethersproject/abstract-provider";
-=======
-import { ethers, network } from "hardhat";
-const utils = ethers.utils;
-
-import { Wallet, BigNumber, Signer, Contract, ContractFactory, getDefaultProvider } from "ethers";
-
-import { BlsSignerFactory, BlsSignerInterface, aggregate } from "../../shared/lib/hubble-bls/src/signer";
-import { solG1 } from "../../shared/lib/hubble-bls/src/mcl";
-import { keccak256, arrayify, Interface, Fragment, ParamType } from "ethers/lib/utils";
-
-import createBLSWallet from "./createBLSWallet";
-import blsSignFunction from "./blsSignFunction";
-import blsKeyHash from "./blsKeyHash";
-import { exit, send } from "process";
 import Create2Fixture from "./Create2Fixture";
-import { BLSExpander, BLSWallet, BLSWallet__factory, VerificationGateway } from "../../typechain";
-
-const DOMAIN_HEX = utils.keccak256("0xfeedbee5");
-const DOMAIN = arrayify(DOMAIN_HEX);
-
-const zeroBLSPubKey = [0, 0, 0, 0].map(BigNumber.from);
-
-export type FullTxData = {
-  blsSigner: BlsSignerInterface,
-  chainId: number,
-  nonce: number,
-  ethValue: BigNumber,
-  contract: Contract|string, // Contract for calls, address string for sending ETH
-  functionName: string, // empty string for sending ETH
-  params: any[]
-}
-
-
-export type ActionData = {
-  ethValue: BigNumber;
-  contractAddress: string;
-  encodedFunction: string;
-}
-export type TxSet = {
-  publicKeySender: any;
-  nonce: BigNumber;
-  atomic: boolean;
-  actions: ActionData[];
-}
->>>>>>> 72108d10
 
 export default class Fixture {
   static readonly ECDSA_ACCOUNTS_LENGTH = 5;
@@ -60,32 +15,19 @@
 
   private constructor(
     public chainId: number,
-<<<<<<< HEAD
     public provider: Provider,
-=======
-    public provider: any,
->>>>>>> 72108d10
 
     public signers: Signer[],
     public addresses: string[],
 
     public lazyBlsWallets: (() => Promise<BlsWallet>)[],
 
-<<<<<<< HEAD
     public verificationGateway: VerificationGateway,
 
-    public BLSExpander: ContractFactory,
     public blsExpander: Contract,
 
     public BLSWallet: ContractFactory,
     public blsWalletSigner: BlsWalletSigner,
-=======
-    // private deployerWallet: Wallet,
-    public verificationGateway: VerificationGateway,
-    public blsExpander: BLSExpander,
-
-    public BLSWallet: BLSWallet__factory,
->>>>>>> 72108d10
   ) {}
 
   /// @dev Contracts deployed by first ethers signer 
@@ -103,60 +45,10 @@
     let signers = (allSigners).slice(0, Fixture.ECDSA_ACCOUNTS_LENGTH);
     let addresses = await Promise.all(signers.map(acc => acc.getAddress())) as string[];
 
-<<<<<<< HEAD
-    // deploy Verification Gateway
-    let vgContractFactory = await ethers.getContractFactory("VerificationGateway");
-    let vgContract;
-    if (vgAddress) {
-      vgContract = vgContractFactory.attach(vgAddress);
-      console.log("Attached to VG. blsLib:", await vgContract.blsLib());
-    }
-    else {
-      let BLS = await ethers.getContractFactory("BLSOpen");
-      let bls;
-      if (blsAddress) {
-        bls = BLS.attach(blsAddress);
-      }
-      else {
-        bls = await BLS.deploy();
-        await bls.deployed();
-      }
-      vgContract = await vgContractFactory.deploy();
-      await vgContract.deployed();
-      if (initialized) {
-        await (await vgContract.initialize(
-          bls.address
-        )).wait();
-      }
-    }
-
-    const verificationGateway = new VerificationGateway(vgContract.address, vgContract.signer);
-
-    let BLSExpander = await ethers.getContractFactory("BLSExpander");
-    let blsExpander;
-    if (expanderAddress) {
-      blsExpander = BLSExpander.attach(expanderAddress);
-    }
-    else {
-      blsExpander = await BLSExpander.deploy(); 
-      await blsExpander.deployed();
-      await (await blsExpander.initialize(vgContract.address)).wait();
-    }
-=======
-    let blsSignerFactory = await BlsSignerFactory.new();
-    let blsSigners = new Array(blsWalletCount);
-    for (let i=0; i<blsSigners.length; i++) {
-      let secretNumber = Math.abs(Math.random() * 0xffffffff << 0);
-      if (secretNumbers) {
-        secretNumber = secretNumbers[i]; // error here if not enough numbers provided
-      }
-      blsSigners[i] = blsSignerFactory.getSigner(DOMAIN, "0x"+secretNumber.toString(16));
-    }
-
     let create2Fixture = Create2Fixture.create();
 
     // deploy wallet implementation contract
-    let blsWalletImpl = await create2Fixture.create2Contract("BLSWallet") as BLSWallet;
+    let blsWalletImpl = await create2Fixture.create2Contract("BLSWallet");
     try {
       await (await blsWalletImpl.initialize(
         ethers.constants.AddressZero
@@ -164,22 +56,23 @@
     } catch (e) {}
 
     // deploy Verification Gateway
-    let verificationGateway = await create2Fixture.create2Contract("VerificationGateway") as VerificationGateway;
+    let vgContract = await create2Fixture.create2Contract("VerificationGateway");
     let bls = await create2Fixture.create2Contract("BLSOpen");
 
     try {
-      await (await verificationGateway.initialize(
+      await (await vgContract.initialize(
         bls.address,
         blsWalletImpl.address
       )).wait();
     } catch (e) {}
 
     // deploy BLSExpander Gateway
-    let blsExpander = await create2Fixture.create2Contract("BLSExpander") as BLSExpander;
+    let blsExpander = await create2Fixture.create2Contract("BLSExpander");
     try {
-      await (await blsExpander.initialize(verificationGateway.address)).wait();
+      await (await blsExpander.initialize(vgContract.address)).wait();
     } catch (e) {}
->>>>>>> 72108d10
+
+    const verificationGateway = new VerificationGateway(vgContract.address, vgContract.signer);
 
     let BLSWallet = await ethers.getContractFactory("BLSWallet");
 
@@ -196,7 +89,7 @@
       return () => BlsWallet.connectOrCreate(
         `0x${secretNumber.toString(16)}`,
         verificationGateway.address,
-        vgContractFactory.signer,
+        vgContract.signer,
       );
     });
   
@@ -205,40 +98,11 @@
       ethers.provider,
       signers,
       addresses,
-<<<<<<< HEAD
       lazyBlsWallets,
-=======
-      blsSignerFactory,
-      blsSigners,
->>>>>>> 72108d10
       verificationGateway,
       blsExpander,
-<<<<<<< HEAD
       BLSWallet,
       await initBlsWalletSigner({ chainId }),
-=======
-      BLSWallet
-    );
-  }
-
-  async gatewayCallFull(txDataFull: FullTxData) {
-    let [txSet, sig] = blsSignFunction(txDataFull);
-
-    await(await this.verificationGateway.actionCalls(
-      [txDataFull.blsSigner.pubkey],
-      sig,
-      [txSet]
-    )).wait();
-  }
-
-  async createBLSWallet(
-    blsSigner: BlsSignerInterface
-  ): Promise<any> {
-    const blsPubKeyHash = blsKeyHash(blsSigner);
-
-    const existingAddress: string = await this.verificationGateway.walletFromHash(
-      blsPubKeyHash,
->>>>>>> 72108d10
     );
   }
 
@@ -246,24 +110,9 @@
    * Creates new BLS contract wallets from private keys
    * @returns array of wallets
    */
-<<<<<<< HEAD
   async createBLSWallets(): Promise<BlsWallet[]> {
     return await Promise.all(this.lazyBlsWallets.map(
       lazyWallet => lazyWallet(),
     ));
-=======
-  async createBLSWallets(
-    rewardAddress: string = ethers.constants.AddressZero,
-    reward: BigNumber = BigNumber.from(0)
-    ): Promise<string[]> {
-    const length = this.blsSigners.length;
-    let blsWalletAddresses = new Array<string>(length);
-    for (let i = 0; i<length; i++) {
-      blsWalletAddresses[i] = await this.createBLSWallet(
-        this.blsSigners[i]
-      );
-    }
-    return blsWalletAddresses;
->>>>>>> 72108d10
   }
 }