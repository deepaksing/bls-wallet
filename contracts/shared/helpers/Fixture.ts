/* eslint-disable camelcase */

import "@nomiclabs/hardhat-ethers";
import { ethers, network } from "hardhat";
<<<<<<< HEAD
import {
  Signer,
  Contract,
  BigNumber,
  BigNumberish,
  providers,
  Overrides,
} from "ethers";
=======
import { Signer, Contract, BigNumber, BigNumberish, providers } from "ethers";
>>>>>>> 2b57673d

import {
  BlsWalletWrapper,
  BlsWalletSigner,
  initBlsWalletSigner,
  Bundle,
  getOperationResults,
} from "../../clients/src";

import Range from "./Range";
<<<<<<< HEAD
import { VerificationGateway, BLSOpen } from "../../typechain-types";
import deploy from "../deploy";
import { fail } from "assert";
=======
import assert from "./assert";
import Create2Fixture from "./Create2Fixture";
import {
  AggregatorUtilities,
  BLSExpander,
  BLSOpen,
  BLSWallet__factory,
  ProxyAdmin,
  BLSExpanderDelegator__factory,
  BLSExpanderDelegator,
  VerificationGateway,
} from "../../typechain-types";
>>>>>>> 2b57673d

export default class Fixture {
  static readonly ECDSA_ACCOUNTS_LENGTH = 5;
  static readonly DEFAULT_BLS_ACCOUNTS_LENGTH = 5;

<<<<<<< HEAD
  // eslint-disable-next-line no-use-before-define
  static singleton?: Fixture;
=======
  static readonly expanderIndexes = {
    fallback: 0,
  };
>>>>>>> 2b57673d

  private constructor(
    public chainId: number,
    public provider: providers.Provider,

    public signers: Signer[],
    public addresses: string[],

    public verificationGateway: VerificationGateway,

    public blsLibrary: BLSOpen,
    public blsExpander: BLSExpander,
    public blsExpanderDelegator: BLSExpanderDelegator,
    public utilities: AggregatorUtilities,

<<<<<<< HEAD
=======
    // eslint-disable-next-line camelcase
    public BLSWallet: BLSWallet__factory,
>>>>>>> 2b57673d
    public blsWalletSigner: BlsWalletSigner,
  ) {}

  /// @dev Contracts deployed by first ethers signer
  static async create() {
    const chainId = (await ethers.provider.getNetwork()).chainId;

    const allSigners = await ethers.getSigners();
    const signers = allSigners.slice(0, Fixture.ECDSA_ACCOUNTS_LENGTH);
    const addresses = (await Promise.all(
      signers.map((acc) => acc.getAddress()),
    )) as string[];

<<<<<<< HEAD
    const {
      verificationGateway,
      blsLibrary: bls,
      blsExpander,
      aggregatorUtilities: utilities,
    } = await deploy(signers[0]);
=======
    const create2Fixture = Create2Fixture.create();

    // deploy wallet implementation contract
    const blsWalletImpl = await create2Fixture.create2Contract("BLSWallet");
    const initializedEvents = await blsWalletImpl.queryFilter(
      blsWalletImpl.filters.Initialized(),
    );
    if (!initializedEvents.length) {
      await blsWalletImpl.initialize(ethers.constants.AddressZero);
    }

    const bls = (await create2Fixture.create2Contract("BLSOpen")) as BLSOpen;
    const ProxyAdmin = await ethers.getContractFactory("ProxyAdmin");
    const proxyAdmin = (await ProxyAdmin.deploy()) as ProxyAdmin;
    await proxyAdmin.deployed();
    // deploy Verification Gateway
    const verificationGateway = (await create2Fixture.create2Contract(
      "VerificationGateway",
      ethers.utils.defaultAbiCoder.encode(
        ["address", "address", "address"],
        [bls.address, blsWalletImpl.address, proxyAdmin.address],
      ),
    )) as VerificationGateway;
    await (
      await proxyAdmin.transferOwnership(verificationGateway.address)
    ).wait();

    // deploy BLSExpander Gateway
    const blsExpander = (await create2Fixture.create2Contract(
      "BLSExpander",
      ethers.utils.defaultAbiCoder.encode(
        ["address"],
        [verificationGateway.address],
      ),
    )) as BLSExpander;

    const blsExpanderDelegatorUntyped = await create2Fixture.create2Contract(
      "BLSExpanderDelegator",
      ethers.utils.defaultAbiCoder.encode(
        ["address"],
        [verificationGateway.address],
      ),
    );

    const blsExpanderDelegator = BLSExpanderDelegator__factory.connect(
      blsExpanderDelegatorUntyped.address,
      blsExpanderDelegatorUntyped.signer,
    );

    const fallbackExpander = await create2Fixture.create2Contract(
      "FallbackExpander",
    );

    await (
      await blsExpanderDelegator.registerExpander(0, fallbackExpander.address)
    ).wait();

    // deploy utilities
    const utilities = (await create2Fixture.create2Contract(
      "AggregatorUtilities",
    )) as AggregatorUtilities;

    const BLSWallet = await ethers.getContractFactory("BLSWallet");

    const lazyBlsWallets = Range(blsWalletCount).map((i) => {
      let secretNumber: number;

      if (secretNumbers !== undefined) {
        secretNumber = secretNumbers[i];
        assert(!isNaN(secretNumber), "secret ");
      } else {
        secretNumber = Math.abs((Math.random() * 0xffffffff) << 0);
      }

      return async () => {
        const wallet = await BlsWalletWrapper.connect(
          `0x${secretNumber.toString(16)}`,
          verificationGateway.address,
          verificationGateway.provider,
        );

        // Perform an empty transaction to trigger wallet creation
        await (
          await verificationGateway.processBundle(
            wallet.sign({
              nonce: BigNumber.from(0),
              gas: 30000,
              actions: [],
            }),
          )
        ).wait();

        return wallet;
      };
    });
>>>>>>> 2b57673d

    return new Fixture(
      chainId,
      ethers.provider,
      signers,
      addresses,
      verificationGateway,
      bls,
      blsExpander,
      blsExpanderDelegator,
      utilities,
      await initBlsWalletSigner({ chainId }),
    );
  }

  /**
   * The fixture is tied to the chain which is a singleton. It does some things
   * on creation that can only be done once, so it's useful to get this as a
   * singleton.
   */
  static async getSingleton() {
    Fixture.singleton ??= await Fixture.create();
    return Fixture.singleton;
  }

  /**
   * Creates new BLS contract wallets from private keys
   * @returns array of wallets
   */
<<<<<<< HEAD
  async createBLSWallets(count: number): Promise<BlsWalletWrapper[]> {
    return await Promise.all(Range(count).map(() => this.createBLSWallet()));
=======
  async createBLSWallets(): Promise<BlsWalletWrapper[]> {
    return this.lazyBlsWallets.reduce(async (prev, lazyWallet) => {
      const wallets = await prev;
      return [...wallets, await lazyWallet()];
    }, Promise.resolve([]));
>>>>>>> 2b57673d
  }

  async createBLSWallet(): Promise<BlsWalletWrapper> {
    return BlsWalletWrapper.connect(
      `0x${Math.floor(Math.random() * 0xffffffff).toString(16)}`,
      this.verificationGateway.address,
      this.provider,
    );
  }

  /**
   * Wraps verificationGateway.processBundle, also making sure that all the
   * operations are successful.
   */
  async processBundle(bundle: Bundle, overrides: Overrides = {}) {
    const receipt = await (
      await this.verificationGateway.processBundle(bundle, overrides)
    ).wait();

    for (const [i, result] of getOperationResults(receipt).entries()) {
      if (result.error) {
        fail(
          [
            "Operation",
            i,
            "failed at action",
            `${result.error.actionIndex}:`,
            result.error.message,
          ].join(" "),
        );
      }
    }

    return receipt;
  }

  /**
   * There seems to be a bug where the automatic gas limit is somtimes not
   * enough in our testing environment. This method works around that by adding
   * 50% to the gas estimate.
   */
  async processBundleWithExtraGas(bundle: Bundle, overrides: Overrides = {}) {
    const gasEstimate =
      await this.verificationGateway.estimateGas.processBundle(
        bundle,
        overrides,
      );

    const gasLimit = gasEstimate.add(gasEstimate.div(2));

    return await this.processBundle(bundle, { ...overrides, gasLimit });
  }

  bundleFrom(
    wallet: BlsWalletWrapper,
    contract: Contract,
    method: string,
    params: any[],
    nonce: BigNumberish,
    gas: BigNumberish,
    ethValue: BigNumberish = 0,
  ): Bundle {
    return this.blsWalletSigner.aggregate([
      wallet.sign({
        nonce,
        gas,
        actions: [
          {
            ethValue,
            contractAddress: contract.address,
            encodedFunction: contract.interface.encodeFunctionData(
              method,
              params,
            ),
          },
        ],
      }),
    ]);
  }

  async call(
    wallet: BlsWalletWrapper,
    contract: Contract,
    method: string,
    params: any[],
    nonce: BigNumberish,
    gas: BigNumberish,
    ethValue: BigNumberish = 0,
  ) {
    await (
      await this.verificationGateway.processBundle(
        this.bundleFrom(wallet, contract, method, params, nonce, gas, ethValue),
      )
    ).wait();
  }

  async callStatic(
    wallet: BlsWalletWrapper,
    contract: Contract,
    method: string,
    params: any[],
    nonce: BigNumberish,
    gas: BigNumberish,
    ethValue: BigNumberish = 0,
  ) {
    return await this.verificationGateway.callStatic.processBundle(
      this.bundleFrom(wallet, contract, method, params, nonce, gas, ethValue),
    );
  }

  async advanceTimeBy(seconds: number) {
    // Advance time one week
    const latestTimestamp = (await ethers.provider.getBlock("latest"))
      .timestamp;

    await network.provider.send("evm_setNextBlockTimestamp", [
      BigNumber.from(latestTimestamp).add(seconds).toHexString(),
    ]);

    // Send an empty transaction so that the next timestamp above actually gets
    // into a block. This enables static calls to see the updated time.
    await this.signers[0].sendTransaction({
      value: 0,
      to: this.signers[0].getAddress(),
    });
  }
}<|MERGE_RESOLUTION|>--- conflicted
+++ resolved
@@ -2,7 +2,6 @@
 
 import "@nomiclabs/hardhat-ethers";
 import { ethers, network } from "hardhat";
-<<<<<<< HEAD
 import {
   Signer,
   Contract,
@@ -11,9 +10,6 @@
   providers,
   Overrides,
 } from "ethers";
-=======
-import { Signer, Contract, BigNumber, BigNumberish, providers } from "ethers";
->>>>>>> 2b57673d
 
 import {
   BlsWalletWrapper,
@@ -24,37 +20,26 @@
 } from "../../clients/src";
 
 import Range from "./Range";
-<<<<<<< HEAD
-import { VerificationGateway, BLSOpen } from "../../typechain-types";
+import {
+  VerificationGateway,
+  BLSOpen,
+  BLSExpander,
+  BLSExpanderDelegator,
+  AggregatorUtilities,
+} from "../../typechain-types";
 import deploy from "../deploy";
 import { fail } from "assert";
-=======
-import assert from "./assert";
-import Create2Fixture from "./Create2Fixture";
-import {
-  AggregatorUtilities,
-  BLSExpander,
-  BLSOpen,
-  BLSWallet__factory,
-  ProxyAdmin,
-  BLSExpanderDelegator__factory,
-  BLSExpanderDelegator,
-  VerificationGateway,
-} from "../../typechain-types";
->>>>>>> 2b57673d
 
 export default class Fixture {
   static readonly ECDSA_ACCOUNTS_LENGTH = 5;
   static readonly DEFAULT_BLS_ACCOUNTS_LENGTH = 5;
 
-<<<<<<< HEAD
   // eslint-disable-next-line no-use-before-define
   static singleton?: Fixture;
-=======
+
   static readonly expanderIndexes = {
     fallback: 0,
   };
->>>>>>> 2b57673d
 
   private constructor(
     public chainId: number,
@@ -70,11 +55,6 @@
     public blsExpanderDelegator: BLSExpanderDelegator,
     public utilities: AggregatorUtilities,
 
-<<<<<<< HEAD
-=======
-    // eslint-disable-next-line camelcase
-    public BLSWallet: BLSWallet__factory,
->>>>>>> 2b57673d
     public blsWalletSigner: BlsWalletSigner,
   ) {}
 
@@ -88,110 +68,13 @@
       signers.map((acc) => acc.getAddress()),
     )) as string[];
 
-<<<<<<< HEAD
     const {
       verificationGateway,
       blsLibrary: bls,
       blsExpander,
+      blsExpanderDelegator,
       aggregatorUtilities: utilities,
     } = await deploy(signers[0]);
-=======
-    const create2Fixture = Create2Fixture.create();
-
-    // deploy wallet implementation contract
-    const blsWalletImpl = await create2Fixture.create2Contract("BLSWallet");
-    const initializedEvents = await blsWalletImpl.queryFilter(
-      blsWalletImpl.filters.Initialized(),
-    );
-    if (!initializedEvents.length) {
-      await blsWalletImpl.initialize(ethers.constants.AddressZero);
-    }
-
-    const bls = (await create2Fixture.create2Contract("BLSOpen")) as BLSOpen;
-    const ProxyAdmin = await ethers.getContractFactory("ProxyAdmin");
-    const proxyAdmin = (await ProxyAdmin.deploy()) as ProxyAdmin;
-    await proxyAdmin.deployed();
-    // deploy Verification Gateway
-    const verificationGateway = (await create2Fixture.create2Contract(
-      "VerificationGateway",
-      ethers.utils.defaultAbiCoder.encode(
-        ["address", "address", "address"],
-        [bls.address, blsWalletImpl.address, proxyAdmin.address],
-      ),
-    )) as VerificationGateway;
-    await (
-      await proxyAdmin.transferOwnership(verificationGateway.address)
-    ).wait();
-
-    // deploy BLSExpander Gateway
-    const blsExpander = (await create2Fixture.create2Contract(
-      "BLSExpander",
-      ethers.utils.defaultAbiCoder.encode(
-        ["address"],
-        [verificationGateway.address],
-      ),
-    )) as BLSExpander;
-
-    const blsExpanderDelegatorUntyped = await create2Fixture.create2Contract(
-      "BLSExpanderDelegator",
-      ethers.utils.defaultAbiCoder.encode(
-        ["address"],
-        [verificationGateway.address],
-      ),
-    );
-
-    const blsExpanderDelegator = BLSExpanderDelegator__factory.connect(
-      blsExpanderDelegatorUntyped.address,
-      blsExpanderDelegatorUntyped.signer,
-    );
-
-    const fallbackExpander = await create2Fixture.create2Contract(
-      "FallbackExpander",
-    );
-
-    await (
-      await blsExpanderDelegator.registerExpander(0, fallbackExpander.address)
-    ).wait();
-
-    // deploy utilities
-    const utilities = (await create2Fixture.create2Contract(
-      "AggregatorUtilities",
-    )) as AggregatorUtilities;
-
-    const BLSWallet = await ethers.getContractFactory("BLSWallet");
-
-    const lazyBlsWallets = Range(blsWalletCount).map((i) => {
-      let secretNumber: number;
-
-      if (secretNumbers !== undefined) {
-        secretNumber = secretNumbers[i];
-        assert(!isNaN(secretNumber), "secret ");
-      } else {
-        secretNumber = Math.abs((Math.random() * 0xffffffff) << 0);
-      }
-
-      return async () => {
-        const wallet = await BlsWalletWrapper.connect(
-          `0x${secretNumber.toString(16)}`,
-          verificationGateway.address,
-          verificationGateway.provider,
-        );
-
-        // Perform an empty transaction to trigger wallet creation
-        await (
-          await verificationGateway.processBundle(
-            wallet.sign({
-              nonce: BigNumber.from(0),
-              gas: 30000,
-              actions: [],
-            }),
-          )
-        ).wait();
-
-        return wallet;
-      };
-    });
->>>>>>> 2b57673d
 
     return new Fixture(
       chainId,
@@ -221,16 +104,11 @@
    * Creates new BLS contract wallets from private keys
    * @returns array of wallets
    */
-<<<<<<< HEAD
   async createBLSWallets(count: number): Promise<BlsWalletWrapper[]> {
-    return await Promise.all(Range(count).map(() => this.createBLSWallet()));
-=======
-  async createBLSWallets(): Promise<BlsWalletWrapper[]> {
-    return this.lazyBlsWallets.reduce(async (prev, lazyWallet) => {
+    return Range(count).reduce(async (prev) => {
       const wallets = await prev;
-      return [...wallets, await lazyWallet()];
+      return [...wallets, await this.createBLSWallet()];
     }, Promise.resolve([]));
->>>>>>> 2b57673d
   }
 
   async createBLSWallet(): Promise<BlsWalletWrapper> {
