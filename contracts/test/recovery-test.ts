--- conflicted
+++ resolved
@@ -60,7 +60,6 @@
   });
 
   it("should update bls key", async function () {
-<<<<<<< HEAD
     await (
       await vg.processBundle(
         wallet1.sign({
@@ -71,12 +70,7 @@
       )
     ).wait();
 
-    await expect(vg.hashFromWallet(wallet1.address)).to.eventually.eql(hash1);
-=======
-    expect(await vg.hashFromWallet(wallet1.address)).to.eql(
-      wallet1PublicKeyHash,
-    );
->>>>>>> ac7cd956
+    await expect(vg.hashFromWallet(wallet1.address)).to.eventually.eql(wallet1PublicKeyHash);
 
     const addressSignature = await signWalletAddress(
       fx,
@@ -110,8 +104,7 @@
       }),
     );
 
-<<<<<<< HEAD
-    await expect(vg.hashFromWallet(wallet1.address)).to.eventually.eql(hash2);
+    await expect(vg.hashFromWallet(wallet1.address)).to.eventually.eql(wallet2PublicKeyHash);
   });
 
   it("should NOT override public key hash after creation", async function () {
@@ -125,16 +118,7 @@
       )
     ).wait();
 
-    let walletForHash = await vg.walletFromHash(hash1);
-=======
-    expect(await vg.hashFromWallet(wallet1.address)).to.eql(
-      wallet2PublicKeyHash,
-    );
-  });
-
-  it("should NOT override public key hash after creation", async function () {
     let walletForHash = await vg.walletFromHash(wallet1PublicKeyHash);
->>>>>>> ac7cd956
     expect(BigNumber.from(walletForHash)).to.not.equal(BigNumber.from(0));
     expect(walletForHash).to.equal(wallet1.address);
 
@@ -142,7 +126,7 @@
     expect(BigNumber.from(hashFromWallet)).to.not.equal(BigNumber.from(0));
     expect(hashFromWallet).to.equal(wallet1PublicKeyHash);
 
-    let publicKeyFromHash = await getPublicKeyFromHash(vg, hash1);
+    let publicKeyFromHash = await getPublicKeyFromHash(vg, wallet1PublicKeyHash);
     expect(publicKeyFromHash).to.deep.equal(wallet1.PublicKey());
 
     await fx.advanceTimeBy(safetyDelaySeconds + 1);
@@ -166,14 +150,10 @@
     expect(walletForHash).to.equal(wallet1.address);
 
     hashFromWallet = await vg.hashFromWallet(wallet1.address);
-<<<<<<< HEAD
-    expect(hashFromWallet).to.equal(hash1);
-
-    publicKeyFromHash = await getPublicKeyFromHash(vg, hash1);
+    expect(hashFromWallet).to.equal(wallet1PublicKeyHash);
+
+    publicKeyFromHash = await getPublicKeyFromHash(vg, wallet1PublicKeyHash);
     expect(publicKeyFromHash).to.deep.equal(wallet1.PublicKey());
-=======
-    expect(hashFromWallet).to.equal(wallet1PublicKeyHash);
->>>>>>> ac7cd956
   });
 
   it("should set recovery hash", async function () {
@@ -269,14 +249,8 @@
     );
     await fx.processBundleWithExtraGas(recoveryBundle);
 
-<<<<<<< HEAD
     const newHash = wallet4.blsWalletSigner.getPublicKeyHash(newPrivateKey);
     const newPublicKey = wallet4.blsWalletSigner.getPublicKey(newPrivateKey);
-=======
-    await wallet4.setBlsWalletSigner(fx.provider, newPrivateKey);
-
-    const newHash = wallet4.blsWalletSigner.getPublicKeyHash();
->>>>>>> ac7cd956
     expect(await vg.hashFromWallet(wallet4.address)).to.eql(newHash);
     expect(await vg.walletFromHash(newHash)).to.eql(wallet4.address);
     expect(await getPublicKeyFromHash(vg, newHash)).to.deep.equal(newPublicKey);
@@ -309,7 +283,6 @@
     );
 
     // wallet 2 recovers wallet 1 to key 3
-<<<<<<< HEAD
     await fx.processBundleWithExtraGas(
       wallet2.sign({
         nonce: await wallet2.Nonce(),
@@ -336,21 +309,6 @@
     await expect(getPublicKeyFromHash(vg, hash3)).to.eventually.deep.equal(
       wallet3.PublicKey(),
     );
-=======
-    let w2Nonce = 1;
-    await fx.call(
-      wallet2,
-      vg,
-      "recoverWallet",
-      [addressSignature, wallet1PublicKeyHash, salt, wallet3.PublicKey()],
-      w2Nonce++,
-    );
-
-    // don't trust, verify
-    const hash3 = wallet3.blsWalletSigner.getPublicKeyHash();
-    expect(await vg.hashFromWallet(wallet1.address)).to.eql(hash3);
-    expect(await vg.walletFromHash(hash3)).to.eql(wallet1.address);
->>>>>>> ac7cd956
   });
 
   it("should recover before bls key update", async function () {
@@ -430,18 +388,10 @@
     ).wait();
 
     // key reset via recovery
-<<<<<<< HEAD
-    await expect(vg.hashFromWallet(wallet1.address)).to.eventually.eql(hash2);
-    await expect(vg.walletFromHash(hash2)).to.eventually.eql(wallet1.address);
-    await expect(getPublicKeyFromHash(vg, hash2)).to.eventually.deep.equal(
+    await expect(vg.hashFromWallet(wallet1.address)).to.eventually.eql(wallet2PublicKeyHash);
+    await expect(vg.walletFromHash(wallet2PublicKeyHash)).to.eventually.eql(wallet1.address);
+    await expect(getPublicKeyFromHash(vg, wallet2PublicKeyHash)).to.eventually.deep.equal(
       safeKey,
-=======
-    expect(await vg.hashFromWallet(wallet1.address)).to.eql(
-      wallet2PublicKeyHash,
-    );
-    expect(await vg.walletFromHash(wallet2PublicKeyHash)).to.eql(
-      wallet1.address,
->>>>>>> ac7cd956
     );
 
     await fx.advanceTimeBy(safetyDelaySeconds / 2 + 1); // wait remainder the time
@@ -499,20 +449,13 @@
       wallet1.PublicKey(),
     );
 
-<<<<<<< HEAD
-    await expect(vg.walletFromHash(hashAttacker)).to.eventually.not.equal(
+    await expect(vg.walletFromHash(wallet1PublicKeyHash)).to.eventually.not.equal(
       blsWallet.address,
     );
-    await expect(vg.walletFromHash(hash2)).to.eventually.equal(
-=======
-    expect(await vg.walletFromHash(wallet1PublicKeyHash)).to.not.equal(
+    await expect(vg.walletFromHash(walletAttackerPublicKeyHash)).to.eventually.equal(
       blsWallet.address,
     );
-    expect(await vg.walletFromHash(walletAttackerPublicKeyHash)).to.not.equal(
-      blsWallet.address,
-    );
-    expect(await vg.walletFromHash(wallet2PublicKeyHash)).to.equal(
->>>>>>> ac7cd956
+    await expect(vg.walletFromHash(wallet2PublicKeyHash)).to.eventually.equal(
       blsWallet.address,
     );
 
@@ -521,14 +464,9 @@
       wallet2,
       vg,
       "setTrustedBLSGateway",
-<<<<<<< HEAD
-      [hash2, vg.address],
+      [wallet2PublicKeyHash, vg.address],
       await wallet2.Nonce(),
       30_000_000,
-=======
-      [wallet2PublicKeyHash, vg.address],
-      recoveredWalletNonce, // await wallet2.Nonce(),
->>>>>>> ac7cd956
     );
     expect(res.successes[0]).to.equal(true);
   });
@@ -572,18 +510,8 @@
     await expect(
       fx.verificationGateway
         .connect(recoverySigner)
-<<<<<<< HEAD
-        .recoverWallet(addressSignature, hashAttacker, salt, wallet1Key),
+        .recoverWallet(addressSignature, walletAttackerPublicKeyHash, salt, wallet1Key),
     ).to.be.rejectedWith("VG: Sig not verified");
-=======
-        .recoverWallet(
-          addressSignature,
-          walletAttackerPublicKeyHash,
-          salt,
-          wallet1Key,
-        ),
-    ).to.be.rejectedWith("VG: Signature not verified for wallet address");
->>>>>>> ac7cd956
   });
 
   it("should NOT allow a bundle to be executed on a wallet with the same BLS pubkey but different address (replay attack)", async function () {
@@ -625,7 +553,6 @@
       );
     await recoveryTxn.wait();
 
-<<<<<<< HEAD
     const [
       wallet1PubkeyHash,
       wallet2PubkeyHash,
@@ -639,19 +566,8 @@
       wallet2.Nonce(),
       getPublicKeyFromHash(vg, hash2),
     ]);
-    expect(wallet1PubkeyHash).to.eql(hash2);
-    expect(wallet2PubkeyHash).to.eql(hash2);
-=======
-    const [wallet1PubkeyHash, wallet2PubkeyHash, wallet1Nonce, wallet2Nonce] =
-      await Promise.all([
-        vg.hashFromWallet(wallet1.address),
-        vg.hashFromWallet(wallet2.address),
-        wallet1.Nonce(),
-        wallet2.Nonce(),
-      ]);
     expect(wallet1PubkeyHash).to.eql(wallet2PublicKeyHash);
     expect(wallet2PubkeyHash).to.eql(wallet2PublicKeyHash);
->>>>>>> ac7cd956
     expect(wallet1Nonce.toNumber()).to.eql(wallet2Nonce.toNumber());
     expect(publicKey).to.deep.equal(wallet2.PublicKey());
 
