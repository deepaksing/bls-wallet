import { expect } from "chai";
import { BigNumber } from "ethers";
import { solidityPack } from "ethers/lib/utils";
import { ethers } from "hardhat";

import { BlsWalletWrapper, Signature } from "../clients/src";
import Fixture from "../shared/helpers/Fixture";
import { BLSWallet, VerificationGateway } from "../typechain-types";

const signWalletAddress = async (
  fx: Fixture,
  senderAddr: string,
  signerPrivKey: string,
): Promise<Signature> => {
  const addressMessage = solidityPack(["address"], [senderAddr]);
  const wallet = await BlsWalletWrapper.connect(
    signerPrivKey,
    fx.verificationGateway.address,
    fx.verificationGateway.provider,
  );
  return wallet.signMessage(addressMessage);
};

describe("Recovery", async function () {
  const safetyDelaySeconds = 7 * 24 * 60 * 60;
  let fx: Fixture;
  let vg: VerificationGateway;
  let wallet1: BlsWalletWrapper;
  let wallet2: BlsWalletWrapper;
  let walletAttacker: BlsWalletWrapper;
  let blsWallet: BLSWallet;
  let recoverySigner;
  let hash1, hash2, hashAttacker;
  let salt;
  let recoveryHash;
  beforeEach(async function () {
    fx = await Fixture.getSingleton();
    vg = fx.verificationGateway;

    wallet1 = await fx.createBLSWallet();
    wallet2 = await fx.createBLSWallet();
    walletAttacker = await fx.createBLSWallet();
    blsWallet = await ethers.getContractAt("BLSWallet", wallet1.address);
    recoverySigner = (await ethers.getSigners())[1];

    hash1 = wallet1.blsWalletSigner.getPublicKeyHash(wallet1.privateKey);
    hash2 = wallet2.blsWalletSigner.getPublicKeyHash(wallet2.privateKey);
    hashAttacker = wallet2.blsWalletSigner.getPublicKeyHash(
      walletAttacker.privateKey,
    );
    salt = "0x1234567812345678123456781234567812345678123456781234567812345678";
    recoveryHash = ethers.utils.solidityKeccak256(
      ["address", "bytes32", "bytes32"],
      [recoverySigner.address, hash1, salt],
    );
  });

  it("should update bls key", async function () {
    await (
      await vg.processBundle(
        wallet1.sign({
          nonce: 0,
          actions: [],
        }),
      )
    ).wait();

    expect(await vg.hashFromWallet(wallet1.address)).to.eql(hash1);

    const addressSignature = await signWalletAddress(
      fx,
      wallet1.address,
      wallet2.privateKey,
    );

    await fx.call(
      wallet1,
      vg,
      "setBLSKeyForWallet",
      [addressSignature, wallet2.PublicKey()],
      1,
      30_000_000,
    );

    await fx.advanceTimeBy(safetyDelaySeconds + 1);
<<<<<<< HEAD
    await fx.processBundleWithExtraGas(
      wallet1.sign({
        nonce: await wallet1.Nonce(),
        actions: [
          {
            ethValue: 0,
            contractAddress: vg.address,
            encodedFunction: vg.interface.encodeFunctionData(
              "setPendingBLSKeyForWallet",
            ),
          },
        ],
      }),
    );
=======
    await fx.call(wallet1, vg, "setPendingBLSKeyForWallet", [], 2, 30_000_000);
>>>>>>> 29d88847

    expect(await vg.hashFromWallet(wallet1.address)).to.eql(hash2);
  });

  it("should NOT override public key hash after creation", async function () {
    await (
      await vg.processBundle(
        wallet1.sign({
          nonce: 0,
          actions: [],
        }),
      )
    ).wait();

    let walletForHash = await vg.walletFromHash(hash1);
    expect(BigNumber.from(walletForHash)).to.not.equal(BigNumber.from(0));
    expect(walletForHash).to.equal(wallet1.address);

    let hashFromWallet = await vg.hashFromWallet(wallet1.address);
    expect(BigNumber.from(hashFromWallet)).to.not.equal(BigNumber.from(0));
    expect(hashFromWallet).to.equal(hash1);

<<<<<<< HEAD
    await fx.advanceTimeBy(safetyDelaySeconds + 1);
    await fx.processBundleWithExtraGas(
      wallet1.sign({
        nonce: await wallet1.Nonce(),
        actions: [
          {
            ethValue: 0,
            contractAddress: vg.address,
            encodedFunction: vg.interface.encodeFunctionData(
              "setPendingBLSKeyForWallet",
            ),
          },
        ],
      }),
    );
=======
    await fx.call(wallet1, vg, "setPendingBLSKeyForWallet", [], 1, 30_000_000);
>>>>>>> 29d88847

    walletForHash = await vg.walletFromHash(hash1);
    expect(walletForHash).to.equal(wallet1.address);

    hashFromWallet = await vg.hashFromWallet(wallet1.address);
    expect(hashFromWallet).to.equal(hash1);
  });

  it("should set recovery hash", async function () {
    // set instantly from 0 value
<<<<<<< HEAD
    await fx.call(wallet1, blsWallet, "setRecoveryHash", [recoveryHash], 0);
=======
    await fx.call(
      wallet1,
      blsWallet,
      "setRecoveryHash",
      [recoveryHash],
      1,
      30_000_000,
    );
>>>>>>> 29d88847
    expect(await blsWallet.recoveryHash()).to.equal(recoveryHash);

    // new value set after delay from non-zero value
    salt = "0x" + "AB".repeat(32);
    const newRecoveryHash = ethers.utils.solidityKeccak256(
      ["address", "bytes32", "bytes32"],
      [recoverySigner.address, hash1, salt],
    );
<<<<<<< HEAD
    await fx.call(wallet1, blsWallet, "setRecoveryHash", [newRecoveryHash], 1);
=======
    await fx.call(
      wallet1,
      blsWallet,
      "setRecoveryHash",
      [newRecoveryHash],
      2,
      30_000_000,
    );
>>>>>>> 29d88847
    expect(await blsWallet.recoveryHash()).to.equal(recoveryHash);
    await fx.advanceTimeBy(safetyDelaySeconds + 1);
    await (await blsWallet.setAnyPending()).wait();
    expect(await blsWallet.recoveryHash()).to.equal(newRecoveryHash);
  });

  it("should recover blswallet via blswallet to new bls key", async function () {
    // wallet1 to recover via wallet2 to key 3

    // wallet 2 address is recovery address of wallet 1
    recoveryHash = ethers.utils.solidityKeccak256(
      ["address", "bytes32", "bytes32"],
      [wallet2.address, hash1, salt],
    );
    let w1Nonce = 0;
    await fx.call(
      wallet1,
      blsWallet,
      "setRecoveryHash",
      [recoveryHash],
      w1Nonce++,
      30_000_000,
    );

    // key 3 signs wallet 1 address
    const wallet3 = await fx.createBLSWallet();
    const addressSignature = await signWalletAddress(
      fx,
      wallet1.address,
      wallet3.privateKey,
    );

    // wallet 2 recovers wallet 1 to key 3
<<<<<<< HEAD
    await fx.processBundleWithExtraGas(
      wallet2.sign({
        nonce: await wallet2.Nonce(),
        actions: [
          {
            ethValue: 0,
            contractAddress: vg.address,
            encodedFunction: vg.interface.encodeFunctionData("recoverWallet", [
              addressSignature,
              hash1,
              salt,
              wallet3.PublicKey(),
            ]),
          },
        ],
      }),
=======
    let w2Nonce = 1;
    await fx.call(
      wallet2,
      vg,
      "recoverWallet",
      [addressSignature, hash1, salt, wallet3.PublicKey()],
      w2Nonce++,
      30_000_000,
>>>>>>> 29d88847
    );

    // don't trust, verify
    const hash3 = wallet3.blsWalletSigner.getPublicKeyHash(wallet3.privateKey);
    expect(await vg.hashFromWallet(wallet1.address)).to.eql(hash3);
    expect(await vg.walletFromHash(hash3)).to.eql(wallet1.address);
  });

  it("should recover before bls key update", async function () {
    let recoveredWalletNonce = 0;
    await fx.call(
      wallet1,
      blsWallet,
      "setRecoveryHash",
      [recoveryHash],
      recoveredWalletNonce++,
      30_000_000,
    );

    const attackSignature = await signWalletAddress(
      fx,
      wallet1.address,
      walletAttacker.privateKey,
    );

    // Attacker assumed to have compromised wallet1 bls key, and wishes to reset
    // the gateway wallet's bls key to their own.
    await fx.call(
      wallet1,
      vg,
      "setBLSKeyForWallet",
      [attackSignature, walletAttacker.PublicKey()],
      recoveredWalletNonce++,
      30_000_000,
    );
    const pendingKey = await Promise.all(
      [0, 1, 2, 3].map(async (i) =>
        (await vg.pendingBLSPublicKeyFromHash(hash1, i)).toHexString(),
      ),
    );
    expect(pendingKey).to.deep.equal(walletAttacker.PublicKey());

    await fx.advanceTimeBy(safetyDelaySeconds / 2); // wait half the time
    // NB: advancing the time makes an empty tx with lazywallet[1]
    // Here this seems to be wallet2, not wallet (wallet being recovered)
    // recoveredWalletNonce++

<<<<<<< HEAD
    await fx.processBundleWithExtraGas(
      wallet1.sign({
        nonce: await wallet1.Nonce(),
        actions: [
          {
            ethValue: 0,
            contractAddress: vg.address,
            encodedFunction: vg.interface.encodeFunctionData(
              "setPendingBLSKeyForWallet",
            ),
          },
        ],
      }),
=======
    await fx.call(
      wallet1,
      vg,
      "setPendingBLSKeyForWallet",
      [],
      recoveredWalletNonce++,
      30_000_000,
>>>>>>> 29d88847
    );

    const addressSignature = await signWalletAddress(
      fx,
      wallet1.address,
      wallet2.privateKey,
    );
    const safeKey = wallet2.PublicKey();

    await (
      await fx.verificationGateway
        .connect(recoverySigner)
        .recoverWallet(addressSignature, hash1, salt, safeKey)
    ).wait();

    // key reset via recovery
    expect(await vg.hashFromWallet(wallet1.address)).to.eql(hash2);
    expect(await vg.walletFromHash(hash2)).to.eql(wallet1.address);

    await fx.advanceTimeBy(safetyDelaySeconds / 2 + 1); // wait remainder the time
    // NB: advancing the time makes an empty tx with lazywallet[1]
    // Here this seems to be wallet1, the wallet being recovered
    recoveredWalletNonce++;

    // check attacker's key not set after waiting full safety delay
<<<<<<< HEAD
    await fx.processBundleWithExtraGas(
      walletAttacker.sign({
        nonce: await walletAttacker.Nonce(),
        actions: [
          {
            ethValue: 0,
            contractAddress: vg.address,
            encodedFunction: vg.interface.encodeFunctionData(
              "setPendingBLSKeyForWallet",
            ),
          },
        ],
      }),
=======
    await fx.call(
      walletAttacker,
      vg,
      "setPendingBLSKeyForWallet",
      [],
      await walletAttacker.Nonce(),
      30_000_000,
>>>>>>> 29d88847
    );
    /**
     * TODO (merge-ok)
     *
     * Event thought typechain types are symlinked between contracts
     * and clients, there appears to be a mismatch here passing in
     * VerificationGateway. This may be due to differing typescript
     * versions between contracts and clients, or something else.
     *
     * For now cast to 'any'.
     */
    await wallet2.syncWallet(vg as any);
<<<<<<< HEAD
    await fx.processBundleWithExtraGas(
      wallet2.sign({
        nonce: await wallet2.Nonce(),
        actions: [
          {
            ethValue: 0,
            contractAddress: vg.address,
            encodedFunction: vg.interface.encodeFunctionData(
              "setPendingBLSKeyForWallet",
            ),
          },
        ],
      }),
=======
    await fx.call(
      wallet2,
      vg,
      "setPendingBLSKeyForWallet",
      [],
      recoveredWalletNonce++, // await wallet2.Nonce(),
      30_000_000,
>>>>>>> 29d88847
    );

    expect(await vg.walletFromHash(hash1)).to.not.equal(blsWallet.address);
    expect(await vg.walletFromHash(hashAttacker)).to.not.equal(
      blsWallet.address,
    );
    expect(await vg.walletFromHash(hash2)).to.equal(blsWallet.address);

    // // verify recovered bls key can successfully call wallet-only function (eg setTrustedGateway)
    const res = await fx.callStatic(
      wallet2,
      vg,
      "setTrustedBLSGateway",
      [hash2, vg.address],
<<<<<<< HEAD
      await wallet2.Nonce(),
=======
      recoveredWalletNonce, // await wallet2.Nonce(),
      30_000_000,
>>>>>>> 29d88847
    );
    expect(res.successes[0]).to.equal(true);
  });

  // https://github.com/jzaki/bls-wallet/issues/141
  it("should NOT be able to recover to another wallet", async function () {
    const attackerWalletContract = await ethers.getContractAt(
      "BLSWallet",
      walletAttacker.address,
    );

    // Attacker users recovery signer to set their recovery hash
    const attackerRecoveryHash = ethers.utils.solidityKeccak256(
      ["address", "bytes32", "bytes32"],
      [recoverySigner.address, hashAttacker, salt],
    );
    await fx.call(
      walletAttacker,
      attackerWalletContract,
      "setRecoveryHash",
      [attackerRecoveryHash],
<<<<<<< HEAD
      0,
=======
      1,
      30_000_000,
>>>>>>> 29d88847
    );

    // Attacker waits out safety delay
    await fx.advanceTimeBy(safetyDelaySeconds + 1);
    await (await attackerWalletContract.setAnyPending()).wait();
    expect(await attackerWalletContract.recoveryHash()).to.equal(
      attackerRecoveryHash,
    );

    const addressSignature = await signWalletAddress(
      fx,
      walletAttacker.address,
      walletAttacker.privateKey,
    );
    const wallet1Key = await wallet1.PublicKey();

    // Attacker attempts to overwrite wallet 1's hash in the gateway and fails
    await expect(
      fx.verificationGateway
        .connect(recoverySigner)
        .recoverWallet(addressSignature, hashAttacker, salt, wallet1Key),
    ).to.be.rejectedWith("VG: Sig not verified");
  });

  it("should NOT allow a bundle to be executed on a wallet with the same BLS pubkey but different address (replay attack)", async function () {
    // Run empty operation on wallet 2 to align nonces after recovery.
    const emptyBundle = wallet2.sign({
      nonce: await wallet2.Nonce(),
      gas: 30_000_000,
      actions: [],
    });
    const emptyBundleTxn = await fx.verificationGateway.processBundle(
      emptyBundle,
    );
    await emptyBundleTxn.wait();

    // Set wallet 1's pubkey to wallet 2's through recovery
    // This will also unregister wallet 2 from VG
<<<<<<< HEAD
    await fx.call(wallet1, blsWallet, "setRecoveryHash", [recoveryHash], 0);
=======
    await fx.call(
      wallet1,
      blsWallet,
      "setRecoveryHash",
      [recoveryHash],
      1,
      30_000_000,
    );
>>>>>>> 29d88847

    const addressSignature = await signWalletAddress(
      fx,
      wallet1.address,
      wallet2.privateKey,
    );

    const recoveryTxn = await fx.verificationGateway
      .connect(recoverySigner)
      .recoverWallet(addressSignature, hash1, salt, wallet2.PublicKey());
    await recoveryTxn.wait();

    const [wallet1PubkeyHash, wallet2PubkeyHash, wallet1Nonce, wallet2Nonce] =
      await Promise.all([
        vg.hashFromWallet(wallet1.address),
        vg.hashFromWallet(wallet2.address),
        wallet1.Nonce(),
        wallet2.Nonce(),
      ]);
    expect(wallet1PubkeyHash).to.eql(hash2);
    expect(wallet2PubkeyHash).to.eql(hash2);
    expect(wallet1Nonce.toNumber()).to.eql(wallet2Nonce.toNumber());

    // Attempt to run a bundle from wallet 2 through wallet 1
    // Signiuture verification should fail as addresses differ
    const invalidBundle = wallet2.sign({
      nonce: await wallet2.Nonce(),
      gas: 30_000_000,
      actions: [],
    });
    await expect(
      fx.verificationGateway.processBundle(invalidBundle),
    ).to.be.rejectedWith("VG: Sig not verified");
  });
});<|MERGE_RESOLUTION|>--- conflicted
+++ resolved
@@ -60,6 +60,7 @@
       await vg.processBundle(
         wallet1.sign({
           nonce: 0,
+          gas: 30_000_000,
           actions: [],
         }),
       )
@@ -83,10 +84,10 @@
     );
 
     await fx.advanceTimeBy(safetyDelaySeconds + 1);
-<<<<<<< HEAD
     await fx.processBundleWithExtraGas(
       wallet1.sign({
         nonce: await wallet1.Nonce(),
+        gas: 30_000_000,
         actions: [
           {
             ethValue: 0,
@@ -98,9 +99,6 @@
         ],
       }),
     );
-=======
-    await fx.call(wallet1, vg, "setPendingBLSKeyForWallet", [], 2, 30_000_000);
->>>>>>> 29d88847
 
     expect(await vg.hashFromWallet(wallet1.address)).to.eql(hash2);
   });
@@ -110,6 +108,7 @@
       await vg.processBundle(
         wallet1.sign({
           nonce: 0,
+          gas: 30_000_000,
           actions: [],
         }),
       )
@@ -123,11 +122,11 @@
     expect(BigNumber.from(hashFromWallet)).to.not.equal(BigNumber.from(0));
     expect(hashFromWallet).to.equal(hash1);
 
-<<<<<<< HEAD
     await fx.advanceTimeBy(safetyDelaySeconds + 1);
     await fx.processBundleWithExtraGas(
       wallet1.sign({
         nonce: await wallet1.Nonce(),
+        gas: 30_000_000,
         actions: [
           {
             ethValue: 0,
@@ -139,9 +138,6 @@
         ],
       }),
     );
-=======
-    await fx.call(wallet1, vg, "setPendingBLSKeyForWallet", [], 1, 30_000_000);
->>>>>>> 29d88847
 
     walletForHash = await vg.walletFromHash(hash1);
     expect(walletForHash).to.equal(wallet1.address);
@@ -152,18 +148,14 @@
 
   it("should set recovery hash", async function () {
     // set instantly from 0 value
-<<<<<<< HEAD
-    await fx.call(wallet1, blsWallet, "setRecoveryHash", [recoveryHash], 0);
-=======
     await fx.call(
       wallet1,
       blsWallet,
       "setRecoveryHash",
       [recoveryHash],
-      1,
-      30_000_000,
-    );
->>>>>>> 29d88847
+      0,
+      30_000_000,
+    );
     expect(await blsWallet.recoveryHash()).to.equal(recoveryHash);
 
     // new value set after delay from non-zero value
@@ -172,18 +164,14 @@
       ["address", "bytes32", "bytes32"],
       [recoverySigner.address, hash1, salt],
     );
-<<<<<<< HEAD
-    await fx.call(wallet1, blsWallet, "setRecoveryHash", [newRecoveryHash], 1);
-=======
     await fx.call(
       wallet1,
       blsWallet,
       "setRecoveryHash",
       [newRecoveryHash],
-      2,
-      30_000_000,
-    );
->>>>>>> 29d88847
+      1,
+      30_000_000,
+    );
     expect(await blsWallet.recoveryHash()).to.equal(recoveryHash);
     await fx.advanceTimeBy(safetyDelaySeconds + 1);
     await (await blsWallet.setAnyPending()).wait();
@@ -217,10 +205,10 @@
     );
 
     // wallet 2 recovers wallet 1 to key 3
-<<<<<<< HEAD
     await fx.processBundleWithExtraGas(
       wallet2.sign({
         nonce: await wallet2.Nonce(),
+        gas: 30_000_000,
         actions: [
           {
             ethValue: 0,
@@ -234,16 +222,6 @@
           },
         ],
       }),
-=======
-    let w2Nonce = 1;
-    await fx.call(
-      wallet2,
-      vg,
-      "recoverWallet",
-      [addressSignature, hash1, salt, wallet3.PublicKey()],
-      w2Nonce++,
-      30_000_000,
->>>>>>> 29d88847
     );
 
     // don't trust, verify
@@ -291,10 +269,10 @@
     // Here this seems to be wallet2, not wallet (wallet being recovered)
     // recoveredWalletNonce++
 
-<<<<<<< HEAD
     await fx.processBundleWithExtraGas(
       wallet1.sign({
         nonce: await wallet1.Nonce(),
+        gas: 30_000_000,
         actions: [
           {
             ethValue: 0,
@@ -305,15 +283,6 @@
           },
         ],
       }),
-=======
-    await fx.call(
-      wallet1,
-      vg,
-      "setPendingBLSKeyForWallet",
-      [],
-      recoveredWalletNonce++,
-      30_000_000,
->>>>>>> 29d88847
     );
 
     const addressSignature = await signWalletAddress(
@@ -339,10 +308,10 @@
     recoveredWalletNonce++;
 
     // check attacker's key not set after waiting full safety delay
-<<<<<<< HEAD
     await fx.processBundleWithExtraGas(
       walletAttacker.sign({
         nonce: await walletAttacker.Nonce(),
+        gas: 30_000_000,
         actions: [
           {
             ethValue: 0,
@@ -353,15 +322,6 @@
           },
         ],
       }),
-=======
-    await fx.call(
-      walletAttacker,
-      vg,
-      "setPendingBLSKeyForWallet",
-      [],
-      await walletAttacker.Nonce(),
-      30_000_000,
->>>>>>> 29d88847
     );
     /**
      * TODO (merge-ok)
@@ -374,10 +334,10 @@
      * For now cast to 'any'.
      */
     await wallet2.syncWallet(vg as any);
-<<<<<<< HEAD
     await fx.processBundleWithExtraGas(
       wallet2.sign({
         nonce: await wallet2.Nonce(),
+        gas: 30_000_000,
         actions: [
           {
             ethValue: 0,
@@ -388,15 +348,6 @@
           },
         ],
       }),
-=======
-    await fx.call(
-      wallet2,
-      vg,
-      "setPendingBLSKeyForWallet",
-      [],
-      recoveredWalletNonce++, // await wallet2.Nonce(),
-      30_000_000,
->>>>>>> 29d88847
     );
 
     expect(await vg.walletFromHash(hash1)).to.not.equal(blsWallet.address);
@@ -411,12 +362,8 @@
       vg,
       "setTrustedBLSGateway",
       [hash2, vg.address],
-<<<<<<< HEAD
       await wallet2.Nonce(),
-=======
-      recoveredWalletNonce, // await wallet2.Nonce(),
-      30_000_000,
->>>>>>> 29d88847
+      30_000_000,
     );
     expect(res.successes[0]).to.equal(true);
   });
@@ -438,12 +385,8 @@
       attackerWalletContract,
       "setRecoveryHash",
       [attackerRecoveryHash],
-<<<<<<< HEAD
       0,
-=======
-      1,
-      30_000_000,
->>>>>>> 29d88847
+      30_000_000,
     );
 
     // Attacker waits out safety delay
@@ -482,18 +425,14 @@
 
     // Set wallet 1's pubkey to wallet 2's through recovery
     // This will also unregister wallet 2 from VG
-<<<<<<< HEAD
-    await fx.call(wallet1, blsWallet, "setRecoveryHash", [recoveryHash], 0);
-=======
     await fx.call(
       wallet1,
       blsWallet,
       "setRecoveryHash",
       [recoveryHash],
-      1,
-      30_000_000,
-    );
->>>>>>> 29d88847
+      0,
+      30_000_000,
+    );
 
     const addressSignature = await signWalletAddress(
       fx,
