--- conflicted
+++ resolved
@@ -2,7 +2,6 @@
 import expectRevert from "../shared/helpers/expectRevert";
 
 import { ethers, network } from "hardhat";
-const utils = ethers.utils;
 
 import Fixture from "../shared/helpers/Fixture";
 import TokenHelper from "../shared/helpers/TokenHelper";
@@ -13,8 +12,9 @@
 import getDeployedAddresses from "../shared/helpers/getDeployedAddresses";
 import splitHex256 from "../shared/helpers/splitHex256";
 import { defaultDeployerAddress } from "../shared/helpers/deployDeployer";
-
-describe('WalletActions', async function () {
+const utils = ethers.utils;
+
+describe("WalletActions", async function () {
   if (`${process.env.DEPLOYER_DEPLOYMENT}` === "true") {
     console.log("Skipping non-deployer tests.");
     return;
@@ -24,11 +24,13 @@
     // deploy the deployer contract for the transient hardhat network
     if (network.name === "hardhat") {
       // fund deployer wallet address
-      let fundedSigner = (await ethers.getSigners())[0];
-      await (await fundedSigner.sendTransaction({
-        to: defaultDeployerAddress(),
-        value: utils.parseEther("1")
-      })).wait();
+      const fundedSigner = (await ethers.getSigners())[0];
+      await (
+        await fundedSigner.sendTransaction({
+          to: defaultDeployerAddress(),
+          value: utils.parseEther("1"),
+        })
+      ).wait();
 
       // deploy the precompile contract (via deployer)
       console.log("PCE:", await deployAndRunPrecompileCostEstimator());
@@ -37,35 +39,40 @@
 
   let fx: Fixture;
   let th: TokenHelper;
-  beforeEach(async function() {
+  beforeEach(async function () {
     if (network.name === "rinkarby") {
-      let config = getDeployedAddresses(network.name);
+      const config = getDeployedAddresses(network.name);
 
       fx = await Fixture.create(
         Fixture.DEFAULT_BLS_ACCOUNTS_LENGTH,
         false,
         config.blsLibAddress,
         config.vgAddress,
-        config.expanderAddress
+        config.expanderAddress,
       );
-    }
-    else {
+    } else {
       fx = await Fixture.create();
     }
   });
 
-  it.only('should register new wallet', async function () {
+  it.only("should register new wallet", async function () {
     const wallet = await fx.lazyBlsWallets[0]();
-    expect(fx.verificationGateway.address).to.equal(fx.verificationGateway.address);
-
-    const BLSWallet = await ethers.getContractFactory("BLSWallet");  
-    const TransparentUpgradeableProxy = await ethers.getContractFactory("TransparentUpgradeableProxy");
-    const proxyAdminAddress = await fx.verificationGateway.contract.proxyAdmin();
-    const blsWalletLogicAddress = await fx.verificationGateway.contract.blsWalletLogic();
+    expect(fx.verificationGateway.address).to.equal(
+      fx.verificationGateway.address,
+    );
+
+    const BLSWallet = await ethers.getContractFactory("BLSWallet");
+    const TransparentUpgradeableProxy = await ethers.getContractFactory(
+      "TransparentUpgradeableProxy",
+    );
+    const proxyAdminAddress =
+      await fx.verificationGateway.contract.proxyAdmin();
+    const blsWalletLogicAddress =
+      await fx.verificationGateway.contract.blsWalletLogic();
 
     const initFunctionParams = BLSWallet.interface.encodeFunctionData(
       "initialize",
-      [fx.verificationGateway.address]
+      [fx.verificationGateway.address],
     );
 
     const calculatedAddress = ethers.utils.getCreate2Address(
@@ -77,48 +84,48 @@
           TransparentUpgradeableProxy.bytecode,
           ethers.utils.defaultAbiCoder.encode(
             ["address", "address", "bytes"],
-            [
-              blsWalletLogicAddress,
-              proxyAdminAddress,
-              initFunctionParams
-            ]
-          )
-        ]
-      )
+            [blsWalletLogicAddress, proxyAdminAddress, initFunctionParams],
+          ),
+        ],
+      ),
     );
 
     // TODO: Better to check against address calculated by VerificationGateway
     expect(calculatedAddress).to.equal(wallet.address);
   });
 
-  it('should receive ETH', async function() {
+  it("should receive ETH", async function () {
     const wallet = await fx.lazyBlsWallets[0]();
 
-    let walletBalanceBefore = await fx.provider.getBalance(wallet.address);
-
-    let ethToTransfer = utils.parseEther("0.0001");
+    const walletBalanceBefore = await fx.provider.getBalance(wallet.address);
+
+    const ethToTransfer = utils.parseEther("0.0001");
 
     await fx.signers[0].sendTransaction({
       to: wallet.address,
-      value: ethToTransfer
-    });
-
-    let walletBalanceAfter = await fx.provider.getBalance(wallet.address);
+      value: ethToTransfer,
+    });
+
+    const walletBalanceAfter = await fx.provider.getBalance(wallet.address);
     expect(walletBalanceAfter.sub(walletBalanceBefore)).to.equal(ethToTransfer);
   });
 
-  it('should send ETH (empty call)', async function() {
+  it("should send ETH (empty call)", async function () {
     // send money to sender bls wallet
     const sendWallet = await fx.lazyBlsWallets[0]();
     const recvWallet = await fx.lazyBlsWallets[1]();
-    let ethToTransfer = utils.parseEther("0.0001");
+    const ethToTransfer = utils.parseEther("0.0001");
     await fx.signers[0].sendTransaction({
       to: sendWallet.address,
-      value: ethToTransfer
-    });
-
-    let senderBalanceBefore = await fx.provider.getBalance(sendWallet.address);
-    let receiverBalanceBefore = await fx.provider.getBalance(recvWallet.address);
+      value: ethToTransfer,
+    });
+
+    const senderBalanceBefore = await fx.provider.getBalance(
+      sendWallet.address,
+    );
+    const receiverBalanceBefore = await fx.provider.getBalance(
+      recvWallet.address,
+    );
 
     const tx = sendWallet.sign({
       nonce: await sendWallet.Nonce(),
@@ -137,27 +144,33 @@
       fx.blsWalletSigner.aggregate([tx]),
     );
 
-    let senderBalanceAfter = await fx.provider.getBalance(sendWallet.address);
-    let receiverBalanceAfter = await fx.provider.getBalance(recvWallet.address);
+    const senderBalanceAfter = await fx.provider.getBalance(sendWallet.address);
+    const receiverBalanceAfter = await fx.provider.getBalance(
+      recvWallet.address,
+    );
 
     expect(senderBalanceBefore.sub(senderBalanceAfter)).to.equal(ethToTransfer);
-    expect(receiverBalanceAfter.sub(receiverBalanceBefore)).to.equal(ethToTransfer);
-  })
-
-  it('should send ETH with function call', async function() {
+    expect(receiverBalanceAfter.sub(receiverBalanceBefore)).to.equal(
+      ethToTransfer,
+    );
+  });
+
+  it("should send ETH with function call", async function () {
     // send money to sender bls wallet
-    let sendWallet = await fx.lazyBlsWallets[0]();
-    let ethToTransfer = utils.parseEther("0.001");
+    const sendWallet = await fx.lazyBlsWallets[0]();
+    const ethToTransfer = utils.parseEther("0.001");
     await fx.signers[0].sendTransaction({
       to: sendWallet.address,
-      value: ethToTransfer
+      value: ethToTransfer,
     });
 
     const MockAuction = await ethers.getContractFactory("MockAuction");
-    let mockAuction = await MockAuction.deploy();
+    const mockAuction = await MockAuction.deploy();
     await mockAuction.deployed();
 
-    expect(await fx.provider.getBalance(sendWallet.address)).to.equal(ethToTransfer);
+    expect(await fx.provider.getBalance(sendWallet.address)).to.equal(
+      ethToTransfer,
+    );
     expect(await fx.provider.getBalance(mockAuction.address)).to.equal(0);
 
     await fx.verificationGateway.actionCalls(
@@ -169,7 +182,8 @@
             {
               ethValue: ethToTransfer,
               contractAddress: mockAuction.address,
-              encodedFunction: mockAuction.interface.encodeFunctionData("buyItNow"),
+              encodedFunction:
+                mockAuction.interface.encodeFunctionData("buyItNow"),
             },
           ],
         }),
@@ -177,10 +191,12 @@
     );
 
     expect(await fx.provider.getBalance(sendWallet.address)).to.equal(0);
-    expect(await fx.provider.getBalance(mockAuction.address)).to.equal(ethToTransfer);
-  })
-
-  it('should check signature', async function () {
+    expect(await fx.provider.getBalance(mockAuction.address)).to.equal(
+      ethToTransfer,
+    );
+  });
+
+  it("should check signature", async function () {
     const wallet = await fx.lazyBlsWallets[0]();
 
     const tx = wallet.sign({
@@ -190,10 +206,11 @@
         {
           ethValue: BigNumber.from(0),
           contractAddress: fx.verificationGateway.contract.address,
-          encodedFunction: fx.verificationGateway.contract.interface.encodeFunctionData(
-            "walletCrossCheck",
-            [fx.blsWalletSigner.getPublicKeyHash(wallet.privateKey)],
-          ),
+          encodedFunction:
+            fx.verificationGateway.contract.interface.encodeFunctionData(
+              "walletCrossCheck",
+              [fx.blsWalletSigner.getPublicKeyHash(wallet.privateKey)],
+            ),
         },
       ],
     });
@@ -226,17 +243,17 @@
     );
   });
 
-  it("should process individual calls", async function() {
+  it("should process individual calls", async function () {
     th = new TokenHelper(fx);
     const wallets = await th.walletTokenSetup();
 
     // check each wallet has start amount
-    for (let i = 0; i<wallets.length; i++) {
-      let walletBalance = await th.testToken.balanceOf(wallets[i].address);
+    for (let i = 0; i < wallets.length; i++) {
+      const walletBalance = await th.testToken.balanceOf(wallets[i].address);
       expect(walletBalance).to.equal(th.userStartAmount);
     }
     // bls transfer each wallet's balance to first wallet
-    for (let i = 0; i<wallets.length; i++) {
+    for (let i = 0; i < wallets.length; i++) {
       await th.transferFrom(
         await wallets[i].Nonce(),
         wallets[i],
@@ -246,25 +263,26 @@
     }
 
     // check first wallet full and others empty
-    let totalAmount = th.userStartAmount.mul(wallets.length);
-    for (let i = 0; i<wallets.length; i++) {
-      let walletBalance = await th.testToken.balanceOf(wallets[i].address);
-      expect(walletBalance).to.equal(i==0?totalAmount:0);
-    }
-  });
-
-  it("should airdrop (multicall)", async function() {
+    const totalAmount = th.userStartAmount.mul(wallets.length);
+    for (let i = 0; i < wallets.length; i++) {
+      const walletBalance = await th.testToken.balanceOf(wallets[i].address);
+      expect(walletBalance).to.equal(i == 0 ? totalAmount : 0);
+    }
+  });
+
+  it("should airdrop (multicall)", async function () {
     th = new TokenHelper(fx);
 
     const wallets = await fx.createBLSWallets();
-    let testToken = await TokenHelper.deployTestToken();
+    const testToken = await TokenHelper.deployTestToken();
 
     // send all to first address
-    let totalAmount = th.userStartAmount.mul(wallets.length);
-    await(await testToken.connect(fx.signers[0]).transfer(
-      wallets[0].address,
-      totalAmount
-    )).wait();
+    const totalAmount = th.userStartAmount.mul(wallets.length);
+    await (
+      await testToken
+        .connect(fx.signers[0])
+        .transfer(wallets[0].address, totalAmount)
+    ).wait();
 
     const nonce = await wallets[0].Nonce();
 
@@ -274,33 +292,36 @@
       actions: wallets.map((recvWallet) => ({
         ethValue: BigNumber.from(0),
         contractAddress: testToken.address,
-        encodedFunction: testToken.interface.encodeFunctionData(
-          "transfer",
-          [recvWallet.address, th.userStartAmount.toString()],
+        encodedFunction: testToken.interface.encodeFunctionData("transfer", [
+          recvWallet.address,
+          th.userStartAmount.toString(),
+        ]),
+      })),
+    });
+
+    await (
+      await fx.blsExpander.blsCallMultiSameCallerContractFunction(
+        splitHex256(tx.subTransactions[0].publicKey),
+        nonce,
+        splitHex256(tx.signature),
+        testToken.address,
+        testToken.interface.getSighash("transfer"),
+        tx.subTransactions[0].actions.map(
+          (action) => `0x${action.encodedFunction.slice(10)}`,
         ),
-      })),
-    });
-
-    await(await fx.blsExpander.blsCallMultiSameCallerContractFunction(
-      splitHex256(tx.subTransactions[0].publicKey),
-      nonce,
-      splitHex256(tx.signature),
-      testToken.address,
-      testToken.interface.getSighash("transfer"),
-      tx.subTransactions[0].actions.map(action => `0x${action.encodedFunction.slice(10)}`),
-    )).wait();
-
-    for (let i = 0; i<wallets.length; i++) {
+      )
+    ).wait();
+
+    for (let i = 0; i < wallets.length; i++) {
       const walletBalance = await testToken.balanceOf(wallets[i].address);
       expect(walletBalance).to.equal(th.userStartAmount);
     }
   });
 
-<<<<<<< HEAD
-  //TODO: update with approve and transfer actions to tx.origin
+  // TODO: update with approve and transfer actions to tx.origin
   // it('should check token reward', async function() {
   //   // Construct 2 transactions:
-  //   //  - one sending ETH to between wallet 1 and wallet 2 
+  //   //  - one sending ETH to between wallet 1 and wallet 2
   //   //  - one sending tokens from rewarderAddress to rewardRecipient
   //   // Use blsCallMultiCheckRewardIncrease function to check reward amount
 
@@ -324,10 +345,12 @@
   //   // prepare and sign eth transfer tx (from wallet 1 to 2)
   //   const tx1 = wallet1.sign({
   //     nonce: BigNumber.from(1),
+  //     atomic: true,
   //     actions: [
   //       {
-  //         contract: wallet2.walletContract,
   //         ethValue: ethToTransfer,
+  //         contractAddress: wallet2.walletContract.address,
+  //         encodedFunction: "0x",
   //       },
   //     ],
   //   });
@@ -335,12 +358,21 @@
   //   // prepare and sign token transfer to origin tx (reward)
   //   let rewardTokenAddress = testToken.address;
   //   let rewardAmountRequired = th.userStartAmount.div(4); // arbitrary reward amount
-  //   let rewardAmountToSend = rewardAmountRequired.mul(2); // send double reward    
-
-  //   const tx2 = rewarder.signTransferToOrigin({
-  //     token: testToken,
-  //     amount: rewardAmountToSend,
+  //   let rewardAmountToSend = rewardAmountRequired.mul(2); // send double reward
+
+  //   const tx2 = rewarder.sign({
   //     nonce: BigNumber.from(1),
+  //     atomic: true,
+  //     actions: [
+  //       {
+  //         ethValue: BigNumber.from(0),
+  //         contractAddress: fx.verificationGateway.contract.address,
+  //         encodedFunction: fx.verificationGateway.contract.interface.encodeFunctionData(
+  //           "transferToOrigin",
+  //           [rewardAmountToSend, testToken.address],
+  //         ),
+  //       },
+  //     ],
   //   });
 
   //   // shouldn't be able to directly call transferToOrigin
@@ -393,113 +425,4 @@
   //   let balanceAfter = await testToken.balanceOf(fx.addresses[0]);
   //   expect(balanceAfter.sub(balanceBefore)).to.equal(rewardAmountToSend);
   // })
-=======
-  it('should check token reward', async function() {
-    // Construct 2 transactions:
-    //  - one sending ETH to between wallet 1 and wallet 2 
-    //  - one sending tokens from rewarderAddress to rewardRecipient
-    // Use blsCallMultiCheckRewardIncrease function to check reward amount
-
-    // prepare bls signers, wallets, eth and token balances
-    const rewarder = await fx.lazyBlsWallets[0]();
-    const wallet1 = await fx.lazyBlsWallets[1]();
-    const wallet2 = await fx.lazyBlsWallets[2]();
-
-    let ethToTransfer = utils.parseEther("0.0001");
-    await fx.signers[0].sendTransaction({
-      to: wallet1.address,
-      value: ethToTransfer
-    });
-    th = new TokenHelper(fx);
-    let testToken = await TokenHelper.deployTestToken();
-    await(await testToken.connect(fx.signers[0]).transfer(
-      rewarder.address,
-      th.userStartAmount
-    )).wait();
-
-    // prepare and sign eth transfer tx (from wallet 1 to 2)
-    const tx1 = wallet1.sign({
-      nonce: BigNumber.from(1),
-      atomic: true,
-      actions: [
-        {
-          ethValue: ethToTransfer,
-          contractAddress: wallet2.walletContract.address,
-          encodedFunction: "0x",
-        },
-      ],
-    });
-
-    // prepare and sign token transfer to origin tx (reward)
-    let rewardTokenAddress = testToken.address;
-    let rewardAmountRequired = th.userStartAmount.div(4); // arbitrary reward amount
-    let rewardAmountToSend = rewardAmountRequired.mul(2); // send double reward
-
-    const tx2 = rewarder.sign({
-      nonce: BigNumber.from(1),
-      atomic: true,
-      actions: [
-        {
-          ethValue: BigNumber.from(0),
-          contractAddress: fx.verificationGateway.contract.address,
-          encodedFunction: fx.verificationGateway.contract.interface.encodeFunctionData(
-            "transferToOrigin",
-            [rewardAmountToSend, testToken.address],
-          ),
-        },
-      ],
-    });
-
-    // shouldn't be able to directly call transferToOrigin
-    expectRevert(
-      fx.verificationGateway.contract.transferToOrigin(rewardAmountToSend, testToken.address)
-    );
-
-    const aggTx = fx.blsWalletSigner.aggregate([tx1, tx2]);
-
-    // callStatic to return correct increase
-    let rewardIncrease = await fx.blsExpander.callStatic.blsCallMultiCheckRewardIncrease(
-      rewardTokenAddress,
-      rewardAmountRequired,
-      aggTx.subTransactions.map(tx => splitHex256(tx.publicKey)),
-      splitHex256(aggTx.signature),
-      aggTx.subTransactions.map(tx => ({
-        nonce: tx.nonce,
-        atomic: tx.atomic,
-        actions: tx.actions,
-      })),
-    );
-    expect(rewardIncrease).to.equal(rewardAmountToSend);
-
-    // exception when required more than rewarded
-    await expectRevert(fx.blsExpander.callStatic.blsCallMultiCheckRewardIncrease(
-      rewardTokenAddress,
-      rewardAmountToSend.add(1), //require more than amount sent
-      aggTx.subTransactions.map(tx => splitHex256(tx.publicKey)),
-      splitHex256(aggTx.signature),
-      aggTx.subTransactions.map(tx => ({
-        nonce: tx.nonce,
-        atomic: tx.atomic,
-        actions: tx.actions,
-      })),
-    ));
-
-    // rewardRecipient balance increased after actioning transfer
-    let balanceBefore = await testToken.balanceOf(fx.addresses[0]);
-    await (await fx.blsExpander.blsCallMultiCheckRewardIncrease(
-      rewardTokenAddress,
-      rewardAmountRequired,
-      aggTx.subTransactions.map(tx => splitHex256(tx.publicKey)),
-      splitHex256(aggTx.signature),
-      aggTx.subTransactions.map(tx => ({
-        nonce: tx.nonce,
-        atomic: tx.atomic,
-        actions: tx.actions,
-      })),
-    )).wait();
-    let balanceAfter = await testToken.balanceOf(fx.addresses[0]);
-    expect(balanceAfter.sub(balanceBefore)).to.equal(rewardAmountToSend);
-  })
->>>>>>> 4c77bd5c
-
-});
+});