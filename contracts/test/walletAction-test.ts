import { expect } from "chai";

import { ethers } from "hardhat";

import Fixture from "../shared/helpers/Fixture";
import TokenHelper from "../shared/helpers/TokenHelper";

import { BigNumber, ContractReceipt } from "ethers";
import { parseEther, solidityPack } from "ethers/lib/utils";
<<<<<<< HEAD
=======
import deployAndRunPrecompileCostEstimator from "../shared/helpers/deployAndRunPrecompileCostEstimator";
// import splitHex256 from "../shared/helpers/splitHex256";
import { defaultDeployerAddress } from "../shared/helpers/deployDeployer";
import {
  bundleCompressedOperations,
  compressAsFallback,
} from "../shared/helpers/bundleCompression";
>>>>>>> 2b57673d
import { getOperationResults } from "../clients/src";

describe("WalletActions", async function () {
  if (`${process.env.DEPLOYER_DEPLOYMENT}` === "true") {
    console.log("Skipping non-deployer tests.");
    return;
  }

  let fx: Fixture;
  beforeEach(async function () {
    fx = await Fixture.getSingleton();
  });

  it("should register new wallet", async function () {
    const wallet = await fx.createBLSWallet();
    expect(fx.verificationGateway.address).to.equal(
      fx.verificationGateway.address,
    );

    const BLSWallet = await ethers.getContractFactory("BLSWallet");
    const TransparentUpgradeableProxy = await ethers.getContractFactory(
      "TransparentUpgradeableProxy",
    );
    const proxyAdminAddress = await fx.verificationGateway.walletProxyAdmin();
    const blsWalletLogicAddress = await fx.verificationGateway.blsWalletLogic();

    const initFunctionParams = BLSWallet.interface.encodeFunctionData(
      "initialize",
      [fx.verificationGateway.address],
    );

    const calculatedAddress = ethers.utils.getCreate2Address(
      fx.verificationGateway.address,
      fx.blsWalletSigner.getPublicKeyHash(wallet.privateKey),
      ethers.utils.solidityKeccak256(
        ["bytes", "bytes"],
        [
          TransparentUpgradeableProxy.bytecode,
          ethers.utils.defaultAbiCoder.encode(
            ["address", "address", "bytes"],
            [blsWalletLogicAddress, proxyAdminAddress, initFunctionParams],
          ),
        ],
      ),
    );

    // TODO: Better to check against address calculated by VerificationGateway
    expect(calculatedAddress).to.equal(wallet.address);
  });

  it("should receive ETH", async function () {
    const wallet = await fx.createBLSWallet();

    const walletBalanceBefore = await fx.provider.getBalance(wallet.address);

    const ethToTransfer = parseEther("0.0001");

    await fx.signers[0].sendTransaction({
      to: wallet.address,
      value: ethToTransfer,
    });

    const walletBalanceAfter = await fx.provider.getBalance(wallet.address);
    expect(walletBalanceAfter.sub(walletBalanceBefore)).to.equal(ethToTransfer);
  });

  it("should send ETH", async function () {
    // send money to sender bls wallet
    const sendWallet = await fx.createBLSWallet();
    const recvWallet = await fx.createBLSWallet();
    const ethToTransfer = parseEther("0.0001");
    await fx.signers[0].sendTransaction({
      to: sendWallet.address,
      value: ethToTransfer,
    });

    const senderBalanceBefore = await fx.provider.getBalance(
      sendWallet.address,
    );
    const receiverBalanceBefore = await fx.provider.getBalance(
      recvWallet.address,
    );

    const tx = await sendWallet.signWithGasEstimate({
      nonce: await sendWallet.Nonce(),
      actions: [
        {
          ethValue: ethToTransfer,
          contractAddress: recvWallet.walletContract.address,
          encodedFunction: "0x",
        },
      ],
    });

    await fx.verificationGateway.processBundle(
      fx.blsWalletSigner.aggregate([tx]),
    );

    const senderBalanceAfter = await fx.provider.getBalance(sendWallet.address);
    const receiverBalanceAfter = await fx.provider.getBalance(
      recvWallet.address,
    );

    expect(senderBalanceBefore.sub(senderBalanceAfter)).to.equal(ethToTransfer);
    expect(receiverBalanceAfter.sub(receiverBalanceBefore)).to.equal(
      ethToTransfer,
    );
  });

  it("should send ETH with function call", async function () {
    // send money to sender bls wallet
    const sendWallet = await fx.createBLSWallet();
    const ethToTransfer = parseEther("0.001");
    await fx.signers[0].sendTransaction({
      to: sendWallet.address,
      value: ethToTransfer,
    });

    const MockAuction = await ethers.getContractFactory("MockAuction");
    const mockAuction = await MockAuction.deploy();
    await mockAuction.deployed();

    await expect(
      fx.provider.getBalance(sendWallet.address),
    ).to.eventually.equal(ethToTransfer);
    await expect(
      fx.provider.getBalance(mockAuction.address),
    ).to.eventually.equal(0);

    await (
      await fx.verificationGateway.processBundle(
        await sendWallet.signWithGasEstimate({
          nonce: 0,
          actions: [
            {
              ethValue: ethToTransfer,
              contractAddress: mockAuction.address,
              encodedFunction:
                mockAuction.interface.encodeFunctionData("buyItNow"),
            },
          ],
        }),
      )
    ).wait();

    await expect(
      fx.provider.getBalance(sendWallet.address),
    ).to.eventually.equal(0);
    await expect(
      fx.provider.getBalance(mockAuction.address),
    ).to.eventually.equal(ethToTransfer);
  });

  it("should send ETH with function call via fallback expander", async function () {
    // send money to sender bls wallet
    const sendWallet = await fx.lazyBlsWallets[0]();
    const ethToTransfer = parseEther("0.001");
    await fx.signers[0].sendTransaction({
      to: sendWallet.address,
      value: ethToTransfer,
    });

    const MockAuction = await ethers.getContractFactory("MockAuction");
    const mockAuction = await MockAuction.deploy();
    await mockAuction.deployed();

    await expect(
      fx.provider.getBalance(sendWallet.address),
    ).to.eventually.equal(ethToTransfer);
    await expect(
      fx.provider.getBalance(mockAuction.address),
    ).to.eventually.equal(0);

    const bundle = await sendWallet.signWithGasEstimate({
      nonce: BigNumber.from(1),
      actions: [
        {
          ethValue: ethToTransfer,
          contractAddress: mockAuction.address,
          encodedFunction: mockAuction.interface.encodeFunctionData("buyItNow"),
        },
      ],
    });

    await (
      await fx.blsExpanderDelegator.run(
        bundleCompressedOperations(
          [
            compressAsFallback(
              Fixture.expanderIndexes.fallback,
              bundle.senderPublicKeys[0],
              bundle.operations[0],
            ),
          ],
          bundle.signature,
        ),
      )
    ).wait();

    await expect(
      fx.provider.getBalance(sendWallet.address),
    ).to.eventually.equal(0);
    await expect(
      fx.provider.getBalance(mockAuction.address),
    ).to.eventually.equal(ethToTransfer);
  });

  it("should check signature", async function () {
    const wallet = await fx.createBLSWallet();

    const tx = await wallet.signWithGasEstimate({
      nonce: await wallet.Nonce(),
      actions: [
        {
          ethValue: BigNumber.from(0),
          contractAddress: fx.verificationGateway.address,
          encodedFunction: fx.verificationGateway.interface.encodeFunctionData(
            "walletFromHash",
            [fx.blsWalletSigner.getPublicKeyHash(wallet.privateKey)],
          ),
        },
      ],
    });

    await fx.verificationGateway.callStatic.verify(tx);

    tx.operations[0].actions[0].ethValue = parseEther("1");
    await expect(fx.verificationGateway.callStatic.verify(tx)).to.be.rejected;
  });

  it("should process individual calls", async function () {
    const th = new TokenHelper(fx, Fixture.DEFAULT_BLS_ACCOUNTS_LENGTH);
    const wallets = await th.walletTokenSetup();

    // check each wallet has start amount
    for (let i = 0; i < wallets.length; i++) {
      const walletBalance = await th.testToken.balanceOf(wallets[i].address);
      expect(walletBalance).to.equal(th.userStartAmount);
    }
    // bls transfer each wallet's balance to first wallet
    for (let i = 0; i < wallets.length; i++) {
      await th.transferFrom(
        await wallets[i].Nonce(),
        wallets[i],
        wallets[0].address,
        th.userStartAmount,
      );
    }

    // check first wallet full and others empty
    const totalAmount = th.userStartAmount.mul(wallets.length);
    for (let i = 0; i < wallets.length; i++) {
      const walletBalance = await th.testToken.balanceOf(wallets[i].address);
      expect(walletBalance).to.equal(i === 0 ? totalAmount : 0);
    }
  });

  it("should allow other operations when one fails", async () => {
    const th = new TokenHelper(fx, Fixture.DEFAULT_BLS_ACCOUNTS_LENGTH);
    const [sender1, sender2, recipient] = await th.walletTokenSetup();

    await (
      await fx.verificationGateway.processBundle(
        fx.blsWalletSigner.aggregate([
          await sender1.signWithGasEstimate({
            nonce: await sender1.Nonce(),
            actions: [
              {
                ethValue: 0,
                contractAddress: th.testToken.address,
                encodedFunction: th.testToken.interface.encodeFunctionData(
                  "transfer",
                  [
                    recipient.address,

                    // Should fail because it's more than the sender has
                    th.userStartAmount.add(1),
                  ],
                ),
              },
            ],
          }),
          await sender2.signWithGasEstimate({
            nonce: await sender2.Nonce(),
            actions: [
              {
                ethValue: 0,
                contractAddress: th.testToken.address,
                encodedFunction: th.testToken.interface.encodeFunctionData(
                  "transfer",
                  [
                    recipient.address,

                    // Should succeed (should not be affected by other operation
                    // in bundle)
                    th.userStartAmount,
                  ],
                ),
              },
            ],
          }),
        ]),
      )
    ).wait();

    const recipientBalance = await th.testToken.balanceOf(recipient.address);

    // Should have exactly double the starting amount by receiving all of
    // sender2's tokens.
    expect(recipientBalance.eq(th.userStartAmount.mul(2)));
  });

  it("should prevent other actions within an operation when one fails", async () => {
    const th = new TokenHelper(fx, Fixture.DEFAULT_BLS_ACCOUNTS_LENGTH);
    const [sender, recipient] = await th.walletTokenSetup();

    const r: ContractReceipt = await (
      await fx.verificationGateway.processBundle(
        await sender.signWithGasEstimate({
          nonce: await sender.Nonce(),
          actions: [
            // Send tokens to recipient.
            {
              ethValue: 0,
              contractAddress: th.testToken.address,
              encodedFunction: th.testToken.interface.encodeFunctionData(
                "transfer",
                [recipient.address, th.userStartAmount],
              ),
            },

            // Try to send ourselves a lot of tokens from address zero, which
            // obviously shouldn't work.
            {
              ethValue: 0,
              contractAddress: th.testToken.address,
              encodedFunction: th.testToken.interface.encodeFunctionData(
                "transferFrom",
                [
                  ethers.constants.AddressZero,
                  sender.address,
                  ethers.constants.MaxUint256,
                ],
              ),
            },
          ],
        }),
      )
    ).wait();

    const opResults = getOperationResults(r);
    expect(opResults).to.have.lengthOf(1);
    expect(opResults[0].error.actionIndex.toNumber()).to.eql(1);
    expect(opResults[0].error.message).to.eql("ERC20: insufficient allowance");

    const recipientBalance = await th.testToken.balanceOf(recipient.address);

    // Should be unchanged because the operation that would have added tokens
    // also contained a transferFrom from the zero address.
    expect(recipientBalance.eq(th.userStartAmount));
  });

  it("should airdrop (multicall)", async function () {
    const walletCount = Fixture.DEFAULT_BLS_ACCOUNTS_LENGTH;

    const th = new TokenHelper(fx, walletCount);

    const wallets = await fx.createBLSWallets(walletCount);
    const testToken = await TokenHelper.deployTestToken();

    // send all to first address
    const totalAmount = th.userStartAmount.mul(wallets.length);
    await (
      await testToken
        .connect(fx.signers[0])
        .transfer(wallets[0].address, totalAmount)
    ).wait();

    const nonce = await wallets[0].Nonce();

    const tx = await wallets[0].signWithGasEstimate({
      nonce,
      actions: wallets.map((recvWallet) => ({
        ethValue: BigNumber.from(0),
        contractAddress: testToken.address,
        encodedFunction: testToken.interface.encodeFunctionData("transfer", [
          recvWallet.address,
          th.userStartAmount.toString(),
        ]),
      })),
    });

    await (
      await fx.blsExpander.blsCallMultiSameCallerContractFunction(
        tx.senderPublicKeys[0],
        nonce,
        tx.operations[0].gas,
        tx.signature,
        testToken.address,
        testToken.interface.getSighash("transfer"),
        tx.operations[0].actions.map(
          (action) =>
            `0x${solidityPack(["bytes"], [action.encodedFunction]).slice(10)}`,
        ),
      )
    ).wait();

    for (let i = 0; i < wallets.length; i++) {
      const walletBalance = await testToken.balanceOf(wallets[i].address);
      expect(walletBalance).to.equal(th.userStartAmount);
    }
  });

  // TODO: update with approve and transfer actions to tx.origin
  // it('should check token reward', async function() {
  //   // Construct 2 transactions:
  //   //  - one sending ETH to between wallet 1 and wallet 2
  //   //  - one sending tokens from rewarderAddress to rewardRecipient
  //   // Use blsCallMultiCheckRewardIncrease function to check reward amount

  //   // prepare bls signers, wallets, eth and token balances
  //   const rewarder = await fx.createBLSWallet();
  //   const wallet1 = await fx.createBLSWallet();
  //   const wallet2 = await fx.createBLSWallet();

  //   let ethToTransfer = utils.parseEther("0.0001");
  //   await fx.signers[0].sendTransaction({
  //     to: wallet1.address,
  //     value: ethToTransfer
  //   });
  //   th = new TokenHelper(fx, Fixture.DEFAULT_BLS_ACCOUNTS_LENGTH);
  //   let testToken = await TokenHelper.deployTestToken();
  //   await(await testToken.connect(fx.signers[0]).transfer(
  //     rewarder.address,
  //     th.userStartAmount
  //   )).wait();

  //   // prepare and sign eth transfer tx (from wallet 1 to 2)
  //   const tx1 = wallet1.sign({
  //     nonce: BigNumber.from(1),
  //     atomic: true,
  //     actions: [
  //       {
  //         ethValue: ethToTransfer,
  //         contractAddress: wallet2.walletContract.address,
  //         encodedFunction: "0x",
  //       },
  //     ],
  //   });

  //   // prepare and sign token transfer to origin tx (reward)
  //   let rewardTokenAddress = testToken.address;
  //   let rewardAmountRequired = th.userStartAmount.div(4); // arbitrary reward amount
  //   let rewardAmountToSend = rewardAmountRequired.mul(2); // send double reward

  //   const tx2 = rewarder.sign({
  //     nonce: BigNumber.from(1),
  //     atomic: true,
  //     actions: [
  //       {
  //         ethValue: BigNumber.from(0),
  //         contractAddress: fx.verificationGateway.contract.address,
  //         encodedFunction: fx.verificationGateway.contract.interface.encodeFunctionData(
  //           "transferToOrigin",
  //           [rewardAmountToSend, testToken.address],
  //         ),
  //       },
  //     ],
  //   });

  //   // shouldn't be able to directly call transferToOrigin
  //   expect(
  //     fx.verificationGateway.contract.transferToOrigin(rewardAmountToSend, testToken.address)
  //   ).to.be.rejected;

  //   const aggTx = fx.blsWalletSigner.aggregate([tx1, tx2]);

  //   // callStatic to return correct increase
  //   let rewardIncrease = await fx.blsExpander.callStatic.blsCallMultiCheckRewardIncrease(
  //     rewardTokenAddress,
  //     rewardAmountRequired,
  //     aggTx.subTransactions.map(tx => splitHex256(tx.publicKey)),
  //     splitHex256(aggTx.signature),
  //     aggTx.subTransactions.map(tx => ({
  //       nonce: tx.nonce,
  //       atomic: tx.atomic,
  //       actions: tx.actions,
  //     })),
  //   );
  //   expect(rewardIncrease).to.equal(rewardAmountToSend);

  //   // exception when required more than rewarded
  //   await expect(fx.blsExpander.callStatic.blsCallMultiCheckRewardIncrease(
  //     rewardTokenAddress,
  //     rewardAmountToSend.add(1), //require more than amount sent
  //     aggTx.subTransactions.map(tx => splitHex256(tx.publicKey)),
  //     splitHex256(aggTx.signature),
  //     aggTx.subTransactions.map(tx => ({
  //       nonce: tx.nonce,
  //       atomic: tx.atomic,
  //       actions: tx.actions,
  //     })),
  //   )).to.be.rejected;

  //   // rewardRecipient balance increased after actioning transfer
  //   let balanceBefore = await testToken.balanceOf(fx.addresses[0]);
  //   await (await fx.blsExpander.blsCallMultiCheckRewardIncrease(
  //     rewardTokenAddress,
  //     rewardAmountRequired,
  //     aggTx.subTransactions.map(tx => splitHex256(tx.publicKey)),
  //     splitHex256(aggTx.signature),
  //     aggTx.subTransactions.map(tx => ({
  //       nonce: tx.nonce,
  //       atomic: tx.atomic,
  //       actions: tx.actions,
  //     })),
  //   )).wait();
  //   let balanceAfter = await testToken.balanceOf(fx.addresses[0]);
  //   expect(balanceAfter.sub(balanceBefore)).to.equal(rewardAmountToSend);
  // })
});<|MERGE_RESOLUTION|>--- conflicted
+++ resolved
@@ -7,16 +7,10 @@
 
 import { BigNumber, ContractReceipt } from "ethers";
 import { parseEther, solidityPack } from "ethers/lib/utils";
-<<<<<<< HEAD
-=======
-import deployAndRunPrecompileCostEstimator from "../shared/helpers/deployAndRunPrecompileCostEstimator";
-// import splitHex256 from "../shared/helpers/splitHex256";
-import { defaultDeployerAddress } from "../shared/helpers/deployDeployer";
 import {
   bundleCompressedOperations,
   compressAsFallback,
 } from "../shared/helpers/bundleCompression";
->>>>>>> 2b57673d
 import { getOperationResults } from "../clients/src";
 
 describe("WalletActions", async function () {
@@ -172,7 +166,7 @@
 
   it("should send ETH with function call via fallback expander", async function () {
     // send money to sender bls wallet
-    const sendWallet = await fx.lazyBlsWallets[0]();
+    const sendWallet = await fx.createBLSWallet();
     const ethToTransfer = parseEther("0.001");
     await fx.signers[0].sendTransaction({
       to: sendWallet.address,
@@ -191,7 +185,7 @@
     ).to.eventually.equal(0);
 
     const bundle = await sendWallet.signWithGasEstimate({
-      nonce: BigNumber.from(1),
+      nonce: 0,
       actions: [
         {
           ethValue: ethToTransfer,
