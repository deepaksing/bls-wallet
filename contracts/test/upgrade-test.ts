import { expect } from "chai";
import { BigNumber, ContractReceipt } from "ethers";
import { solidityPack } from "ethers/lib/utils";
import { ethers, network } from "hardhat";

import {
  ActionData,
  BlsWalletWrapper,
  getOperationResults,
} from "../clients/src";
import Fixture from "../shared/helpers/Fixture";
import {
  proxyAdminBundle,
  proxyAdminCall,
} from "../shared/helpers/callProxyAdmin";
import deploy from "../shared/deploy";

const expectOperationsToSucceed = (txnReceipt: ContractReceipt) => {
  const opResults = getOperationResults(txnReceipt);
  for (const opRes of opResults) {
    expect(opRes.success).to.eql(true);
    expect(opRes.error).to.eql(undefined);
  }
};

const expectOperationFailure = (
  txnReceipt: ContractReceipt,
  errorMessage: string,
) => {
  const opResults = getOperationResults(txnReceipt);
  expect(opResults).to.have.lengthOf(1);
  expect(opResults[0].success).to.equal(false);
  expect(opResults[0].error.actionIndex.toNumber()).to.eql(0);
  expect(opResults[0].error.message).to.eql(errorMessage);
};

describe("Upgrade", async function () {
  const safetyDelaySeconds = 7 * 24 * 60 * 60;
  let fx: Fixture;
  beforeEach(async () => {
    fx = await Fixture.getSingleton();
  });

  it("should upgrade wallet contract", async () => {
    const MockWalletUpgraded = await ethers.getContractFactory(
      "MockWalletUpgraded",
    );
    const mockWalletUpgraded = await MockWalletUpgraded.deploy();

    const wallet = await fx.createBLSWallet();

    // prepare call
    const txnReceipt1 = await proxyAdminCall(fx, wallet, "upgrade", [
      wallet.address,
      mockWalletUpgraded.address,
    ]);
    expectOperationsToSucceed(txnReceipt1);

    // Advance time one week
    const latestTimestamp = (await ethers.provider.getBlock("latest"))
      .timestamp;
    await network.provider.send("evm_setNextBlockTimestamp", [
      BigNumber.from(latestTimestamp)
        .add(safetyDelaySeconds + 1)
        .toHexString(),
    ]);

    // make call
    const txnReceipt2 = await proxyAdminCall(fx, wallet, "upgrade", [
      wallet.address,
      mockWalletUpgraded.address,
    ]);
    expectOperationsToSucceed(txnReceipt2);

    const newBLSWallet = MockWalletUpgraded.attach(wallet.address);
    await (await newBLSWallet.setNewData(wallet.address)).wait();
    expect(await newBLSWallet.newData()).to.equal(wallet.address);
  });

  it("should register with new verification gateway", async () => {
    // Deploy new verification gateway

    const [signer] = await ethers.getSigners();

    const deployment2 = await deploy(
      signer,
      ethers.utils.solidityPack(["uint256"], [2]),
    );

    const vg2 = deployment2.verificationGateway;

    // Recreate hubble bls signer
    const walletOldVg = await fx.createBLSWallet();
    const walletAddress = walletOldVg.address;
    const blsSecret = walletOldVg.privateKey;

    const wallet = await BlsWalletWrapper.connect(
      blsSecret,
      fx.verificationGateway.address,
      fx.verificationGateway.provider,
    );
    // Sign simple address message
    const addressMessage = solidityPack(["address"], [walletAddress]);
    const addressSignature = wallet.signMessage(addressMessage);

    const proxyAdmin2Address = await vg2.walletProxyAdmin();
    // Get admin action to change proxy
    const bundle = await proxyAdminBundle(fx, walletOldVg, "changeProxyAdmin", [
      walletAddress,
      proxyAdmin2Address,
    ]);
    const changeProxyAction = bundle.operations[0].actions[0];

    // prepare call
    const txnReceipt = await proxyAdminCall(
      fx,
      walletOldVg,
      "changeProxyAdmin",
      [walletAddress, proxyAdmin2Address],
    );
    expectOperationsToSucceed(txnReceipt);

    // Advance time one week
    await fx.advanceTimeBy(safetyDelaySeconds + 1);

    const hash = walletOldVg.blsWalletSigner.getPublicKeyHash(
      walletOldVg.privateKey,
    );

    const setExternalWalletAction: ActionData = {
      ethValue: BigNumber.from(0),
      contractAddress: vg2.address,
      encodedFunction: vg2.interface.encodeFunctionData("setBLSKeyForWallet", [
        addressSignature,
        walletOldVg.PublicKey(),
      ]),
    };

    const setTrustedBLSGatewayAction: ActionData = {
      ethValue: BigNumber.from(0),
      contractAddress: fx.verificationGateway.address,
      encodedFunction: fx.verificationGateway.interface.encodeFunctionData(
        "setTrustedBLSGateway",
        [hash, vg2.address],
      ),
    };

    // Upgrading the gateway requires these three steps:
    //  1. register external wallet in vg2
    //  2. change proxy admin to that in vg2
    //  3. lastly, set wallet's new trusted gateway
    //
    // If (1) or (2) are skipped, then (3) should fail, and therefore the whole
    // operation should fail.

    {
      // Fail if setExternalWalletAction is skipped

      const { successes } =
        await fx.verificationGateway.callStatic.processBundle(
          walletOldVg.sign({
<<<<<<< HEAD
            nonce: BigNumber.from(1),
=======
            nonce: BigNumber.from(2),
            gas: BigNumber.from(30_000_000),
>>>>>>> 29d88847
            actions: [
              // skip: setExternalWalletAction,
              changeProxyAction,
              setTrustedBLSGatewayAction,
            ],
          }),
        );

      expect(successes).to.deep.equal([false]);
    }

    {
      // Fail if changeProxyAction is skipped

      const { successes } =
        await fx.verificationGateway.callStatic.processBundle(
          walletOldVg.sign({
<<<<<<< HEAD
            nonce: BigNumber.from(1),
=======
            nonce: BigNumber.from(2),
            gas: BigNumber.from(30_000_000),
>>>>>>> 29d88847
            actions: [
              setExternalWalletAction,
              // skip: changeProxyAction,
              setTrustedBLSGatewayAction,
            ],
          }),
        );

      expect(successes).to.deep.equal([false]);
    }

    {
      // Succeed if nothing is skipped

      const { successes } =
        await fx.verificationGateway.callStatic.processBundle(
          walletOldVg.sign({
<<<<<<< HEAD
            nonce: BigNumber.from(1),
=======
            nonce: BigNumber.from(2),
            gas: BigNumber.from(30_000_000),
>>>>>>> 29d88847
            actions: [
              setExternalWalletAction,
              changeProxyAction,
              setTrustedBLSGatewayAction,
            ],
          }),
        );

      expect(successes).to.deep.equal([true]);
    }

    expect(await vg2.walletFromHash(hash)).not.to.equal(walletAddress);

    // Now actually perform the upgrade so we can perform some more detailed
    // checks.
<<<<<<< HEAD
    await fx.processBundleWithExtraGas(
      walletOldVg.sign({
        nonce: BigNumber.from(1),
        actions: [
          setExternalWalletAction,
          changeProxyAction,
          setTrustedBLSGatewayAction,
        ],
      }),
    );
=======
    await (
      await fx.verificationGateway.processBundle(
        fx.blsWalletSigner.aggregate([
          walletOldVg.sign({
            nonce: BigNumber.from(2),
            gas: BigNumber.from(30_000_000),
            actions: [
              setExternalWalletAction,
              changeProxyAction,
              setTrustedBLSGatewayAction,
            ],
          }),
        ]),
      )
    ).wait();
>>>>>>> 29d88847

    // Create required objects for data/contracts for checks
    const proxyAdmin = await ethers.getContractAt(
      "ProxyAdmin",
      await vg2.walletProxyAdmin(),
    );

    // Direct checks corresponding to each action
    expect(await vg2.walletFromHash(hash)).to.equal(walletAddress);
    expect(await vg2.hashFromWallet(walletAddress)).to.equal(hash);
    expect(await proxyAdmin.getProxyAdmin(walletAddress)).to.equal(
      proxyAdmin.address,
    );

    const blsWallet = await ethers.getContractAt("BLSWallet", walletAddress);
    // New verification gateway pending
    expect(await blsWallet.trustedBLSGateway()).to.equal(
      fx.verificationGateway.address,
    );
    // Advance time one week
    await fx.advanceTimeBy(safetyDelaySeconds + 1);
    // set pending
    await (await blsWallet.setAnyPending()).wait();
    // Check new verification gateway was set
    expect(await blsWallet.trustedBLSGateway()).to.equal(vg2.address);

    // Check new gateway has wallet via static call through new gateway
    const bundleResult = await vg2.callStatic.processBundle(
      fx.blsWalletSigner.aggregate([
        walletOldVg.sign({
<<<<<<< HEAD
          nonce: BigNumber.from(2),
=======
          nonce: BigNumber.from(3),
          gas: BigNumber.from(30_000_000),
>>>>>>> 29d88847
          actions: [
            {
              ethValue: 0,
              contractAddress: vg2.address,
              encodedFunction: vg2.interface.encodeFunctionData(
                "walletFromHash",
                [hash],
              ),
            },
          ],
        }),
      ]),
    );
    const walletFromHashAddress = ethers.utils.defaultAbiCoder.decode(
      ["address"],
      bundleResult.results[0][0], // first and only operation/action result
    )[0];
    expect(walletFromHashAddress).to.equal(walletAddress);
  });

  it("should change mapping of an address to hash", async () => {
    const vg1 = fx.verificationGateway;

    const wallet1 = await fx.createBLSWallet();
    const wallet2 = await fx.createBLSWallet();

    // Process an empty operation for wallet1 so that the gateway knows about
    // its hash mapping
    await (
      await fx.verificationGateway.processBundle(
        wallet1.sign({
          nonce: 0,
          actions: [],
        }),
      )
    ).wait();

    const hash1 = wallet1.blsWalletSigner.getPublicKeyHash(wallet1.privateKey);

    expect(await vg1.walletFromHash(hash1)).to.equal(wallet1.address);
    expect(await vg1.hashFromWallet(wallet1.address)).to.equal(hash1);

    // wallet 2 bls key signs message containing address of wallet 1
    const addressMessage = solidityPack(["address"], [wallet1.address]);
    const addressSignature = wallet2.signMessage(addressMessage);

    const setExternalWalletAction: ActionData = {
      ethValue: BigNumber.from(0),
      contractAddress: vg1.address,
      encodedFunction: vg1.interface.encodeFunctionData("setBLSKeyForWallet", [
        addressSignature,
        wallet2.PublicKey(),
      ]),
    };

    // wallet 1 submits a tx
    {
      const { successes } = await vg1.callStatic.processBundle(
        wallet1.sign({
          nonce: BigNumber.from(1),
          gas: BigNumber.from(30_000_000),
          actions: [setExternalWalletAction],
        }),
      );

      expect(successes).to.deep.equal([true]);
    }

    await (
      await fx.verificationGateway.processBundle(
<<<<<<< HEAD
        wallet1.sign({
          nonce: BigNumber.from(1),
          actions: [setExternalWalletAction],
        }),
=======
        fx.blsWalletSigner.aggregate([
          wallet1.sign({
            nonce: BigNumber.from(1),
            gas: BigNumber.from(30_000_000),
            actions: [setExternalWalletAction],
          }),
        ]),
>>>>>>> 29d88847
      )
    ).wait();

    // wallet 1's hash is pointed to null address
    // wallet 2's hash is now pointed to wallet 1's address
    const hash2 = wallet2.blsWalletSigner.getPublicKeyHash(wallet2.privateKey);

    await fx.advanceTimeBy(safetyDelaySeconds + 1);
<<<<<<< HEAD

    await fx.processBundleWithExtraGas(
      wallet1.sign({
        nonce: 2,
        actions: [
          {
            ethValue: 0,
            contractAddress: vg1.address,
            encodedFunction: vg1.interface.encodeFunctionData(
              "setPendingBLSKeyForWallet",
            ),
          },
        ],
      }),
    );
=======
    await fx.call(wallet1, vg1, "setPendingBLSKeyForWallet", [], 2, 30_000_000);
>>>>>>> 29d88847

    expect(await vg1.walletFromHash(hash1)).to.equal(
      ethers.constants.AddressZero,
    );
    expect(await vg1.walletFromHash(hash2)).to.equal(wallet1.address);
    expect(await vg1.hashFromWallet(wallet1.address)).to.equal(hash2);
  });

  it("should NOT allow walletAdminCall where first param is not calling wallet", async function () {
    const wallet1 = await fx.createBLSWallet();
    const wallet2 = await fx.createBLSWallet();

    const txnReceipt = await proxyAdminCall(fx, wallet1, "upgrade", [
      wallet2.address,
      wallet2.address,
    ]);
    expectOperationFailure(txnReceipt, "VG: first param is not wallet");
  });

  it("should NOT allow walletAdminCall to ProxyAdmin.transferOwnership", async function () {
    const wallet = await fx.createBLSWallet();

    const txnReceipt = await proxyAdminCall(fx, wallet, "transferOwnership", [
      wallet.address,
    ]);
    expectOperationFailure(txnReceipt, "VG: cannot change ownership");
  });

  it("should NOT allow walletAdminCall to ProxyAdmin.renounceOwnership", async function () {
    const wallet = await fx.createBLSWallet();

    const txnReceipt = await proxyAdminCall(
      fx,
      wallet,
      "renounceOwnership",
      [],
    );
    expectOperationFailure(txnReceipt, "VG: cannot change ownership");
  });

  it("call function with no params", async function () {
    const wallet = await fx.createBLSWallet();

    const txnReceipt = await proxyAdminCall(fx, wallet, "owner", []);
    expectOperationsToSucceed(txnReceipt);
  });
});<|MERGE_RESOLUTION|>--- conflicted
+++ resolved
@@ -159,12 +159,8 @@
       const { successes } =
         await fx.verificationGateway.callStatic.processBundle(
           walletOldVg.sign({
-<<<<<<< HEAD
             nonce: BigNumber.from(1),
-=======
-            nonce: BigNumber.from(2),
             gas: BigNumber.from(30_000_000),
->>>>>>> 29d88847
             actions: [
               // skip: setExternalWalletAction,
               changeProxyAction,
@@ -182,12 +178,8 @@
       const { successes } =
         await fx.verificationGateway.callStatic.processBundle(
           walletOldVg.sign({
-<<<<<<< HEAD
             nonce: BigNumber.from(1),
-=======
-            nonce: BigNumber.from(2),
             gas: BigNumber.from(30_000_000),
->>>>>>> 29d88847
             actions: [
               setExternalWalletAction,
               // skip: changeProxyAction,
@@ -205,12 +197,8 @@
       const { successes } =
         await fx.verificationGateway.callStatic.processBundle(
           walletOldVg.sign({
-<<<<<<< HEAD
             nonce: BigNumber.from(1),
-=======
-            nonce: BigNumber.from(2),
             gas: BigNumber.from(30_000_000),
->>>>>>> 29d88847
             actions: [
               setExternalWalletAction,
               changeProxyAction,
@@ -226,10 +214,10 @@
 
     // Now actually perform the upgrade so we can perform some more detailed
     // checks.
-<<<<<<< HEAD
     await fx.processBundleWithExtraGas(
       walletOldVg.sign({
         nonce: BigNumber.from(1),
+        gas: BigNumber.from(30_000_000),
         actions: [
           setExternalWalletAction,
           changeProxyAction,
@@ -237,23 +225,6 @@
         ],
       }),
     );
-=======
-    await (
-      await fx.verificationGateway.processBundle(
-        fx.blsWalletSigner.aggregate([
-          walletOldVg.sign({
-            nonce: BigNumber.from(2),
-            gas: BigNumber.from(30_000_000),
-            actions: [
-              setExternalWalletAction,
-              changeProxyAction,
-              setTrustedBLSGatewayAction,
-            ],
-          }),
-        ]),
-      )
-    ).wait();
->>>>>>> 29d88847
 
     // Create required objects for data/contracts for checks
     const proxyAdmin = await ethers.getContractAt(
@@ -284,12 +255,8 @@
     const bundleResult = await vg2.callStatic.processBundle(
       fx.blsWalletSigner.aggregate([
         walletOldVg.sign({
-<<<<<<< HEAD
           nonce: BigNumber.from(2),
-=======
-          nonce: BigNumber.from(3),
           gas: BigNumber.from(30_000_000),
->>>>>>> 29d88847
           actions: [
             {
               ethValue: 0,
@@ -322,6 +289,7 @@
       await fx.verificationGateway.processBundle(
         wallet1.sign({
           nonce: 0,
+          gas: 30_000_000,
           actions: [],
         }),
       )
@@ -360,20 +328,11 @@
 
     await (
       await fx.verificationGateway.processBundle(
-<<<<<<< HEAD
         wallet1.sign({
           nonce: BigNumber.from(1),
+          gas: BigNumber.from(30_000_000),
           actions: [setExternalWalletAction],
         }),
-=======
-        fx.blsWalletSigner.aggregate([
-          wallet1.sign({
-            nonce: BigNumber.from(1),
-            gas: BigNumber.from(30_000_000),
-            actions: [setExternalWalletAction],
-          }),
-        ]),
->>>>>>> 29d88847
       )
     ).wait();
 
@@ -382,11 +341,11 @@
     const hash2 = wallet2.blsWalletSigner.getPublicKeyHash(wallet2.privateKey);
 
     await fx.advanceTimeBy(safetyDelaySeconds + 1);
-<<<<<<< HEAD
 
     await fx.processBundleWithExtraGas(
       wallet1.sign({
         nonce: 2,
+        gas: BigNumber.from(30_000_000),
         actions: [
           {
             ethValue: 0,
@@ -398,9 +357,6 @@
         ],
       }),
     );
-=======
-    await fx.call(wallet1, vg1, "setPendingBLSKeyForWallet", [], 2, 30_000_000);
->>>>>>> 29d88847
 
     expect(await vg1.walletFromHash(hash1)).to.equal(
       ethers.constants.AddressZero,
