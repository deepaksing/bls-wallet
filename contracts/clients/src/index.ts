export { default as Aggregator } from "./Aggregator";
export { default as BlsWalletWrapper } from "./BlsWalletWrapper";

export { NetworkConfig, getConfig, validateConfig } from "./NetworkConfig";
export {
  MultiNetworkConfig,
  getMultiConfig,
  validateMultiConfig,
} from "./MultiNetworkConfig";
export { BlsWalletContracts, connectToContracts } from "./BlsWalletContracts";

export {
  OperationResult,
  getOperationResults,
  decodeError,
  OperationResultError,
} from "./OperationResults";

<<<<<<< HEAD
export {
  VerificationGateway__factory as VerificationGatewayFactory,
  AggregatorUtilities__factory as AggregatorUtilitiesFactory,
  ERC20__factory as ERC20Factory,
  MockERC20__factory as MockERC20Factory,
  type VerificationGateway,
  type AggregatorUtilities,
  type ERC20,
  type MockERC20,
} from "../typechain-types";

export * from "./signer";

export {
  default as SafeSingletonFactory,
  SafeSingletonFactoryViewer,
} from "./SafeSingletonFactory";

export { default as AddressRegistryWrapper } from "./AddressRegistryWrapper";
export { default as BlsPublicKeyRegistryWrapper } from "./BlsPublicKeyRegistryWrapper";
export { default as FallbackCompressor } from "./FallbackCompressor";
export { default as BlsRegistrationCompressor } from "./BlsRegistrationCompressor";
export { default as BundleCompressor } from "./BundleCompressor";
export * from "./encodeUtils";

export * as Experimental from "./Experimental";
=======
export {
  Aggregator,
  BlsWalletWrapper,
  NetworkConfig,
  getConfig,
  validateConfig,
  MultiNetworkConfig,
  getMultiConfig,
  validateMultiConfig,
  OperationResult,
  OperationResultError,
  getOperationResults,
  decodeError,
  // eslint-disable-next-line camelcase
  VerificationGateway__factory,
  VerificationGateway,
  // eslint-disable-next-line camelcase
  AggregatorUtilities__factory,
  AggregatorUtilities,
  // eslint-disable-next-line camelcase
  ERC20__factory,
  ERC20,
  // eslint-disable-next-line camelcase
  MockERC20__factory,
  MockERC20,
  BlsWalletContracts,
  connectToContracts,
  BlsProvider,
  BlsSigner,
};
>>>>>>> 70ca00f0
<|MERGE_RESOLUTION|>--- conflicted
+++ resolved
@@ -1,5 +1,7 @@
 export { default as Aggregator } from "./Aggregator";
 export { default as BlsWalletWrapper } from "./BlsWalletWrapper";
+export { default as BlsProvider } from "./BlsProvider";
+export { default as BlsSigner } from "./BlsSigner";
 
 export { NetworkConfig, getConfig, validateConfig } from "./NetworkConfig";
 export {
@@ -16,7 +18,6 @@
   OperationResultError,
 } from "./OperationResults";
 
-<<<<<<< HEAD
 export {
   VerificationGateway__factory as VerificationGatewayFactory,
   AggregatorUtilities__factory as AggregatorUtilitiesFactory,
@@ -40,38 +41,4 @@
 export { default as FallbackCompressor } from "./FallbackCompressor";
 export { default as BlsRegistrationCompressor } from "./BlsRegistrationCompressor";
 export { default as BundleCompressor } from "./BundleCompressor";
-export * from "./encodeUtils";
-
-export * as Experimental from "./Experimental";
-=======
-export {
-  Aggregator,
-  BlsWalletWrapper,
-  NetworkConfig,
-  getConfig,
-  validateConfig,
-  MultiNetworkConfig,
-  getMultiConfig,
-  validateMultiConfig,
-  OperationResult,
-  OperationResultError,
-  getOperationResults,
-  decodeError,
-  // eslint-disable-next-line camelcase
-  VerificationGateway__factory,
-  VerificationGateway,
-  // eslint-disable-next-line camelcase
-  AggregatorUtilities__factory,
-  AggregatorUtilities,
-  // eslint-disable-next-line camelcase
-  ERC20__factory,
-  ERC20,
-  // eslint-disable-next-line camelcase
-  MockERC20__factory,
-  MockERC20,
-  BlsWalletContracts,
-  connectToContracts,
-  BlsProvider,
-  BlsSigner,
-};
->>>>>>> 70ca00f0
+export * from "./encodeUtils";