/* eslint-disable camelcase */
import { ethers, BigNumber, Signer, Bytes, BigNumberish } from "ethers";
import {
  AccessListish,
  Deferrable,
  hexlify,
  isBytes,
  RLP,
} from "ethers/lib/utils";

import BlsProvider, { PublicKeyLinkedToActions } from "./BlsProvider";
import BlsWalletWrapper from "./BlsWalletWrapper";
import addSafetyPremiumToFee from "./helpers/addSafetyDivisorToFee";
import { ActionData, bundleToDto } from "./signer";

export const _constructorGuard = {};

/**
 * @property gas - (THIS PROPERTY IS NOT USED BY BLS WALLET) transaction gas limit
 * @property maxPriorityFeePerGas - (THIS PROPERTY IS NOT USED BY BLS WALLET) miner tip aka priority fee
 * @property maxFeePerGas - (THIS PROPERTY IS NOT USED BY BLS WALLET) the maximum total fee per gas the sender is willing to pay (includes the network/base fee and miner/priority fee) in wei
 * @property nonce - integer of a nonce. This allows overwriting your own pending transactions that use the same nonce
 * @property chainId - chain ID that this transaction is valid on
 * @property accessList - (THIS PROPERTY IS NOT USED BY BLS WALLET) EIP-2930 access list
 */
export type BatchOptions = {
  gas?: BigNumberish;
  maxPriorityFeePerGas: BigNumberish;
  maxFeePerGas: BigNumberish;
  nonce: BigNumberish;
  chainId: number;
  accessList?: AccessListish;
};

/**
 * @property transactions - an array of transaction objects
 * @property batchOptions - optional batch options taken into account by smart contract wallets
 */
export type TransactionBatch = {
  transactions: Array<ethers.providers.TransactionRequest>;
  batchOptions?: BatchOptions;
};

export interface TransactionBatchResponse {
  transactions: Array<ethers.providers.TransactionResponse>;
  awaitBatchReceipt: (
    confirmations?: number,
  ) => Promise<ethers.providers.TransactionReceipt>;
}

export default class BlsSigner extends Signer {
  override readonly provider: BlsProvider;
  readonly verificationGatewayAddress!: string;
  readonly aggregatorUtilitiesAddress!: string;
  wallet!: BlsWalletWrapper;
  _index: number;
  _address: string;

  readonly initPromise: Promise<void>;

  constructor(
    constructorGuard: Record<string, unknown>,
    provider: BlsProvider,
    privateKey: string | Promise<string>,
    readonly addressOrIndex?: string | number,
  ) {
    super();
    this.provider = provider;
    this.verificationGatewayAddress = this.provider.verificationGatewayAddress;
    this.aggregatorUtilitiesAddress = this.provider.aggregatorUtilitiesAddress;
    this.initPromise = this.initializeWallet(privateKey);

    if (constructorGuard !== _constructorGuard) {
      throw new Error(
        "do not call the BlsSigner constructor directly; use provider.getSigner",
      );
    }

    if (addressOrIndex === null || addressOrIndex === undefined) {
      addressOrIndex = 0;
    }

    if (typeof addressOrIndex === "string") {
      this._address = this.provider.formatter.address(addressOrIndex);
      this._index = null as any;
    } else if (typeof addressOrIndex === "number") {
      this._address = null as any;
      this._index = addressOrIndex;
    } else {
      throw new Error(`
        invalid address or index. addressOrIndex: ${addressOrIndex}`);
    }
  }

  private async initializeWallet(privateKey: string | Promise<string>) {
    const resolvedPrivateKey = await privateKey;
    this.wallet = await BlsWalletWrapper.connect(
      resolvedPrivateKey,
      this.verificationGatewayAddress,
      this.provider,
    );
  }

  override async sendTransaction(
    transaction: Deferrable<ethers.providers.TransactionRequest>,
  ): Promise<ethers.providers.TransactionResponse> {
    await this.initPromise;

    if (!transaction.to) {
      throw new TypeError("Transaction.to should be defined");
    }

    const validatedTransaction = await this._validateTransaction(transaction);

    const nonce = await BlsWalletWrapper.Nonce(
      this.wallet.PublicKey(),
      this.verificationGatewayAddress,
      this.provider,
    );

<<<<<<< HEAD
    const bundle = await this.wallet.signWithGasEstimate({
      nonce,
      actions: [action],
=======
    const action: ActionData = {
      ethValue: validatedTransaction.value?.toString() ?? "0",
      contractAddress: validatedTransaction.to!.toString(),
      encodedFunction: validatedTransaction.data?.toString() ?? "0x",
    };

    const feeEstimate = await this.provider.estimateGas(validatedTransaction);
    const actionsWithSafeFee = this.provider._addFeePaymentActionWithSafeFee(
      [action],
      feeEstimate,
    );

    const bundle = this.wallet.sign({
      nonce,
      actions: [...actionsWithSafeFee],
>>>>>>> ac7cd956
    });
    const result = await this.provider.aggregator.add(bundle);

    if ("failures" in result) {
      throw new Error(JSON.stringify(result.failures));
    }

    return await this.provider._constructTransactionResponse(
      action,
      bundle.senderPublicKeys[0],
      result.hash,
      nonce,
    );
  }

  async sendTransactionBatch(
    transactionBatch: TransactionBatch,
  ): Promise<TransactionBatchResponse> {
    await this.initPromise;

    const validatedTransactionBatch = await this._validateTransactionBatch(
      transactionBatch,
    );

    let nonce: BigNumber;
    if (transactionBatch.batchOptions) {
      nonce = validatedTransactionBatch.batchOptions!.nonce as BigNumber;
    } else {
      nonce = await BlsWalletWrapper.Nonce(
        this.wallet.PublicKey(),
        this.verificationGatewayAddress,
        this.provider,
      );
    }

    const actions: Array<ActionData> = transactionBatch.transactions.map(
      (transaction) => {
        return {
          ethValue: transaction.value?.toString() ?? "0",
          contractAddress: transaction.to!.toString(),
          encodedFunction: transaction.data?.toString() ?? "0x",
        };
      },
    );

    const actionsWithFeePaymentAction =
      this.provider._addFeePaymentActionForFeeEstimation(actions);

    const feeEstimate = await this.provider.aggregator.estimateFee(
      this.wallet.sign({
        nonce,
        actions: [...actionsWithFeePaymentAction],
      }),
    );

    const safeFee = addSafetyPremiumToFee(
      BigNumber.from(feeEstimate.feeRequired),
    );

    const actionsWithSafeFee = this.provider._addFeePaymentActionWithSafeFee(
      actions,
      safeFee,
    );

    const bundle = this.wallet.sign({
      nonce,
      actions: [...actionsWithSafeFee],
    });
    const result = await this.provider.aggregator.add(bundle);

    if ("failures" in result) {
      throw new Error(JSON.stringify(result.failures));
    }

    const publicKeysLinkedToActions: Array<PublicKeyLinkedToActions> =
      bundle.senderPublicKeys.map((publicKey, i) => {
        const operation = bundle.operations[i];
        const actions = operation.actions;

        return {
          publicKey,
          actions,
        };
      });

    return await this.provider._constructTransactionBatchResponse(
      publicKeysLinkedToActions,
      result.hash,
      nonce,
    );
  }

  async getAddress(): Promise<string> {
    await this.initPromise;
    if (this._address) {
      return this._address;
    }

    this._address = this.wallet.address;
    return this._address;
  }

  /**
   * This method passes calls through to the underlying node and allows users to unlock EOA accounts through this provider.
   * The personal namespace is used to manage keys for ECDSA signing. BLS keys are not supported natively by execution clients.
   */
  async unlock(password: string): Promise<boolean> {
    const provider = this.provider;

    const address = await this.getAddress();

    return provider.send("personal_unlockAccount", [
      address.toLowerCase(),
      password,
      null,
    ]);
  }

  override async signTransaction(
    transaction: Deferrable<ethers.providers.TransactionRequest>,
  ): Promise<string> {
    await this.initPromise;

    const validatedTransaction = await this._validateTransaction(transaction);

    const action: ActionData = {
      ethValue: validatedTransaction.value?.toString() ?? "0",
      contractAddress: validatedTransaction.to!.toString(),
      encodedFunction: validatedTransaction.data?.toString() ?? "0x",
    };

    const nonce = await BlsWalletWrapper.Nonce(
      this.wallet.PublicKey(),
      this.verificationGatewayAddress,
      this.provider,
    );

<<<<<<< HEAD
    const bundle = await this.wallet.signWithGasEstimate({
      nonce,
      actions: [action],
    });
=======
    const feeEstimate = await this.provider.estimateGas(validatedTransaction);

    const actionsWithSafeFee = this.provider._addFeePaymentActionWithSafeFee(
      [action],
      feeEstimate,
    );

    const bundle = this.wallet.sign({
      nonce,
      actions: [...actionsWithSafeFee],
    });

    return JSON.stringify(bundleToDto(bundle));
  }

  async signTransactionBatch(
    transactionBatch: TransactionBatch,
  ): Promise<string> {
    await this.initPromise;

    const validatedTransactionBatch = await this._validateTransactionBatch(
      transactionBatch,
    );

    let nonce: BigNumber;
    if (transactionBatch.batchOptions) {
      nonce = validatedTransactionBatch.batchOptions!.nonce as BigNumber;
    } else {
      nonce = await BlsWalletWrapper.Nonce(
        this.wallet.PublicKey(),
        this.verificationGatewayAddress,
        this.provider,
      );
    }

    const actions: Array<ActionData> = transactionBatch.transactions.map(
      (transaction) => {
        return {
          ethValue: transaction.value?.toString() ?? "0",
          contractAddress: transaction.to!.toString(),
          encodedFunction: transaction.data?.toString() ?? "0x",
        };
      },
    );

    const actionsWithFeePaymentAction =
      this.provider._addFeePaymentActionForFeeEstimation(actions);

    const feeEstimate = await this.provider.aggregator.estimateFee(
      this.wallet.sign({
        nonce,
        actions: [...actionsWithFeePaymentAction],
      }),
    );

    const safeFee = addSafetyPremiumToFee(
      BigNumber.from(feeEstimate.feeRequired),
    );

    const actionsWithSafeFee = this.provider._addFeePaymentActionWithSafeFee(
      actions,
      safeFee,
    );

    const bundle = this.wallet.sign({
      nonce,
      actions: [...actionsWithSafeFee],
    });

>>>>>>> ac7cd956
    return JSON.stringify(bundleToDto(bundle));
  }

  /** Sign a message */
  // TODO: Come back to this once we support EIP-1271
  override async signMessage(message: Bytes | string): Promise<string> {
    await this.initPromise;
    if (isBytes(message)) {
      message = hexlify(message);
    }

    const signedMessage = this.wallet.signMessage(message);
    return RLP.encode(signedMessage);
  }

  override connect(provider: ethers.providers.Provider): BlsSigner {
    throw new Error("cannot alter JSON-RPC Signer connection");
  }

  async _signTypedData(
    domain: any,
    types: Record<string, Array<any>>,
    value: Record<string, any>,
  ): Promise<string> {
    throw new Error("_signTypedData() is not implemented");
  }

  connectUnchecked(): BlsSigner {
    return new UncheckedBlsSigner(
      _constructorGuard,
      this.provider,
      this.wallet?.blsWalletSigner.privateKey ??
        (async (): Promise<string> => {
          await this.initPromise;
          return this.wallet.blsWalletSigner.privateKey;
        })(),
      this._address || this._index,
    );
  }

  async sendUncheckedTransaction(
    transaction: Deferrable<ethers.providers.TransactionRequest>,
  ): Promise<string> {
    const transactionResponse = await this.sendTransaction(transaction);
    return transactionResponse.hash;
  }

  async _legacySignMessage(message: Bytes | string): Promise<string> {
    throw new Error("_legacySignMessage() is not implemented");
  }

  async _validateTransaction(
    transaction: Deferrable<ethers.providers.TransactionRequest>,
  ): Promise<ethers.providers.TransactionRequest> {
    const resolvedTransaction = await ethers.utils.resolveProperties(
      transaction,
    );

    if (!resolvedTransaction.to) {
      throw new TypeError("Transaction.to should be defined");
    }

    if (!resolvedTransaction.from) {
      resolvedTransaction.from = await this.getAddress();
    }

    return resolvedTransaction;
  }

  async _validateTransactionBatch(
    transactionBatch: TransactionBatch,
  ): Promise<TransactionBatch> {
    const signerAddress = await this.getAddress();

    const validatedTransactions: Array<ethers.providers.TransactionRequest> =
      transactionBatch.transactions.map((transaction, i) => {
        if (!transaction.to) {
          throw new TypeError(`Transaction.to is missing on transaction ${i}`);
        }

        if (!transaction.from) {
          transaction.from = signerAddress;
        }

        return {
          ...transaction,
        };
      });

    const validatedBatchOptions = transactionBatch.batchOptions
      ? await this._validateBatchOptions(transactionBatch.batchOptions)
      : transactionBatch.batchOptions;

    return {
      transactions: validatedTransactions,
      batchOptions: validatedBatchOptions,
    };
  }

  async _validateBatchOptions(
    batchOptions: BatchOptions,
  ): Promise<BatchOptions> {
    const expectedChainId = await this.getChainId();

    if (batchOptions.chainId !== expectedChainId) {
      throw new Error(
        `Supplied chain ID ${batchOptions.chainId} does not match the expected chain ID ${expectedChainId}`,
      );
    }

    batchOptions.nonce = BigNumber.from(batchOptions.nonce);
    return batchOptions;
  }
}

export class UncheckedBlsSigner extends BlsSigner {
  override async sendTransaction(
    transaction: Deferrable<ethers.providers.TransactionRequest>,
  ): Promise<ethers.providers.TransactionResponse> {
    await this.initPromise;

    const transactionResponse = await super.sendTransaction(transaction);
    return {
      hash: transactionResponse.hash,
      nonce: NaN,
      gasLimit: BigNumber.from(0),
      gasPrice: BigNumber.from(0),
      data: "",
      value: BigNumber.from(0),
      chainId: 0,
      confirmations: 0,
      from: "",
      wait: (confirmations?: number) => {
        return this.provider.waitForTransaction(
          transactionResponse.hash,
          confirmations,
        );
      },
    };
  }
}<|MERGE_RESOLUTION|>--- conflicted
+++ resolved
@@ -118,11 +118,6 @@
       this.provider,
     );
 
-<<<<<<< HEAD
-    const bundle = await this.wallet.signWithGasEstimate({
-      nonce,
-      actions: [action],
-=======
     const action: ActionData = {
       ethValue: validatedTransaction.value?.toString() ?? "0",
       contractAddress: validatedTransaction.to!.toString(),
@@ -138,7 +133,6 @@
     const bundle = this.wallet.sign({
       nonce,
       actions: [...actionsWithSafeFee],
->>>>>>> ac7cd956
     });
     const result = await this.provider.aggregator.add(bundle);
 
@@ -276,12 +270,6 @@
       this.provider,
     );
 
-<<<<<<< HEAD
-    const bundle = await this.wallet.signWithGasEstimate({
-      nonce,
-      actions: [action],
-    });
-=======
     const feeEstimate = await this.provider.estimateGas(validatedTransaction);
 
     const actionsWithSafeFee = this.provider._addFeePaymentActionWithSafeFee(
@@ -351,7 +339,6 @@
       actions: [...actionsWithSafeFee],
     });
 
->>>>>>> ac7cd956
     return JSON.stringify(bundleToDto(bundle));
   }
 
