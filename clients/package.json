{
  "name": "bls-wallet-clients",
<<<<<<< HEAD
  "version": "0.2.4",
=======
  "version": "0.3.0-rc.3",
>>>>>>> 72108d10
  "description": "Client libraries for interacting with BLS Wallet components",
  "main": "dist/src/index.js",
  "types": "dist/src/index.d.ts",
  "repository": "https://github.com/jzaki/bls-wallet/tree/main/client",
  "author": "Andrew Morris",
  "license": "MIT",
  "private": false,
  "scripts": {
    "build": "tsc",
    "watch": "tsc -w"
  },
  "dependencies": {
    "bls-wallet-signer": "0.8.0-rc.1",
    "ethers": "5.4.7"
  }
}<|MERGE_RESOLUTION|>--- conflicted
+++ resolved
@@ -1,10 +1,6 @@
 {
   "name": "bls-wallet-clients",
-<<<<<<< HEAD
-  "version": "0.2.4",
-=======
   "version": "0.3.0-rc.3",
->>>>>>> 72108d10
   "description": "Client libraries for interacting with BLS Wallet components",
   "main": "dist/src/index.js",
   "types": "dist/src/index.d.ts",
