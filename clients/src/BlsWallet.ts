--- conflicted
+++ resolved
@@ -14,18 +14,6 @@
 
 type SignerOrProvider = ethers.Signer | ethers.providers.Provider;
 
-<<<<<<< HEAD
-type SignSendOnlyParams = {
-  ethValue?: BigNumber;
-  nonce: BigNumber;
-  contract: ethers.Contract,
-};
-
-type SignFullParams = SignSendOnlyParams & {
-  method: string;
-  args: string[];
-};
-=======
 type Action = (
   | {
     ethValue?: BigNumber;
@@ -38,7 +26,6 @@
     args: string[];
   }
 );
->>>>>>> 72108d10
 
 export default class BlsWallet {
   private constructor(
@@ -75,115 +62,6 @@
     );
   }
 
-<<<<<<< HEAD
-  /** Creates a special transaction used for the creation of a wallet. */
-  static async signCreation(
-    privateKey: string,
-    verificationGatewayAddress: string,
-    signerOrProvider: SignerOrProvider,
-  ): Promise<TransactionData> {
-    const blsWalletSigner = await this.#BlsWalletSigner(signerOrProvider);
-
-    const verificationGateway = new VerificationGateway(
-      verificationGatewayAddress,
-      signerOrProvider,
-    );
-
-    return blsWalletSigner.sign(
-      {
-        contractAddress: verificationGateway.address,
-        encodedFunction: '0x',
-        nonce: BigNumber.from(0),
-        ethValue: BigNumber.from(0),
-      },
-      privateKey,
-    );
-  }
-
-  static async validateCreationTx(
-    tx: TransactionData,
-    signerOrProvider: SignerOrProvider,
-  ): Promise<{ failures: string[] }> {
-    const blsWalletSigner = await this.#BlsWalletSigner(signerOrProvider);
-
-    const failures: string[] = [];
-
-    if (!blsWalletSigner.verify(tx)) {
-      failures.push('invalid signature');
-    }
-
-    if (tx.encodedFunction !== '0x') {
-      failures.push('encoded function data mismatch');
-    }
-
-    return { failures };
-  }
-
-  /**
-   * Instantiate a `BLSWallet` associated with the provided key.
-   *
-   * Creates the associated wallet contract if it doesn't exist yet, which is
-   * why a signer is required to create it.
-   */
-  static async connectOrCreate(
-    privateKey: string,
-    verificationGatewayAddress: string,
-    /** Signer used to create the new wallet, if needed. */
-    parent: ethers.Signer,
-    /**
-     * If the parent doesn't have an associated provider, an explicit provider
-     * is required here.
-     */
-    provider?: ethers.providers.Provider,
-  ): Promise<BlsWallet> {
-    provider = provider ?? parent.provider;
-
-    if (provider === undefined) {
-      throw new Error('Unable to connect wallet without provider');
-    }
-
-    let wallet = await BlsWallet.connect(
-      privateKey,
-      verificationGatewayAddress,
-      provider,
-    );
-
-    if (wallet !== undefined) {
-      return wallet;
-    }
-
-    const tx = await BlsWallet.signCreation(
-      privateKey,
-      verificationGatewayAddress,
-      parent,
-    );
-
-    const verificationGateway = new VerificationGateway(
-      verificationGatewayAddress,
-      parent,
-    );
-
-    const blsWalletSigner = await this.#BlsWalletSigner(provider);
-
-    await (
-      await verificationGateway.actionCalls(
-        blsWalletSigner.aggregate([tx]),
-      )
-    ).wait();
-
-    wallet = await BlsWallet.connect(
-      privateKey,
-      verificationGatewayAddress,
-      provider,
-    );
-
-    assert(wallet !== undefined);
-
-    return wallet;
-  }
-
-=======
->>>>>>> 72108d10
   /**
    * Instantiate a `BLSWallet` associated with the provided key if the
    * associated wallet contract already exists.
@@ -265,24 +143,6 @@
    * Sign a transaction, producing a `TransactionData` object suitable for use
    * with an aggregator.
    */
-<<<<<<< HEAD
-  sign(opt: SignSendOnlyParams | SignFullParams): TransactionData {
-    const {
-      contract,
-      ethValue = BigNumber.from(0),
-      nonce,
-    } = opt;
-
-    const encodedFunction = ('method' in opt
-      ? contract.interface.encodeFunctionData(opt.method, opt.args)
-      : '0x'
-    );
-
-    return this.blsWalletSigner.sign(
-      {
-        contractAddress: contract.address,
-        encodedFunction,
-=======
   sign({ nonce, atomic = true, actions }: {
     nonce: BigNumber;
     atomic?: boolean;
@@ -303,7 +163,6 @@
 
     return this.blsWalletSigner.sign(
       {
->>>>>>> 72108d10
         nonce,
         atomic,
         actions: fullActions,
@@ -316,12 +175,16 @@
     amount: BigNumber,
     token: ethers.Contract,
     nonce: BigNumber,
-  }): TransactionData {
+  }): Transaction {
     return this.sign({
-      contract: this.walletContract,
-      method: "transferToOrigin",
-      args: [amount.toHexString(), token.address],
       nonce,
+      actions: [
+        {
+          contract: this.verificationGateway.contract,
+          method: "transferToOrigin",
+          args: [amount.toHexString(), token.address],
+        }
+      ],
     });
   }
 
